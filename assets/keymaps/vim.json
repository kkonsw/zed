--- conflicted
+++ resolved
@@ -101,15 +101,12 @@
         "vim::SwitchMode",
         "Normal"
       ],
-<<<<<<< HEAD
+      "ctrl+[": [
+        "vim::SwitchMode",
+        "Normal"
+      ],
       "*": "vim::MoveToNext",
       "#": "vim::MoveToPrev",
-=======
-      "ctrl+[": [
-        "vim::SwitchMode",
-        "Normal"
-      ],
->>>>>>> c5288801
       "0": "vim::StartOfLine", // When no number operator present, use start of line motion
       "1": [
         "vim::Number",
@@ -246,11 +243,6 @@
       "h": "editor::Hover",
       "t": "pane::ActivateNextItem",
       "shift-t": "pane::ActivatePrevItem",
-<<<<<<< HEAD
-      "escape": [
-        "vim::SwitchMode",
-        "Normal"
-      ],
       "d": "editor::GoToDefinition",
       "shift-d": "editor::GoToTypeDefinition",
       "*": [
@@ -265,9 +257,6 @@
           "partialWord": true
         }
       ]
-=======
-      "d": "editor::GoToDefinition"
->>>>>>> c5288801
     }
   },
   {

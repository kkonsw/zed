--- conflicted
+++ resolved
@@ -344,13 +344,11 @@
 
 #[cfg(test)]
 mod tests {
+    use std::time::Duration;
+
     use super::*;
     use editor::Editor;
-<<<<<<< HEAD
     use gpui::TestAppContext;
-=======
-    use gpui::executor::Deterministic;
->>>>>>> 0a0769d4
     use menu::{Confirm, SelectNext};
     use serde_json::json;
     use workspace::{AppState, Workspace};
@@ -363,7 +361,7 @@
     }
 
     #[gpui::test]
-    async fn test_matching_paths(cx: &mut gpui::TestAppContext) {
+    async fn test_matching_paths(cx: &mut TestAppContext) {
         let app_state = init_test(cx);
         app_state
             .fs
@@ -414,15 +412,8 @@
     }
 
     #[gpui::test]
-    async fn test_row_column_numbers_query_inside_file(
-        deterministic: Arc<Deterministic>,
-        cx: &mut gpui::TestAppContext,
-    ) {
-        let app_state = cx.update(|cx| {
-            super::init(cx);
-            editor::init(cx);
-            AppState::test(cx)
-        });
+    async fn test_row_column_numbers_query_inside_file(cx: &mut TestAppContext) {
+        let app_state = init_test(cx);
 
         let first_file_name = "first.rs";
         let first_file_contents = "// First Rust file";
@@ -483,9 +474,9 @@
             let active_item = active_pane.read(cx).active_item().unwrap();
             active_item.downcast::<Editor>().unwrap()
         });
-        deterministic.advance_clock(std::time::Duration::from_secs(2));
-        deterministic.start_waiting();
-        deterministic.finish_waiting();
+        cx.foreground().advance_clock(Duration::from_secs(2));
+        cx.foreground().start_waiting();
+        cx.foreground().finish_waiting();
         editor.update(cx, |editor, cx| {
             let all_selections = editor.selections.all_adjusted(cx);
             assert_eq!(
@@ -504,15 +495,8 @@
     }
 
     #[gpui::test]
-    async fn test_row_column_numbers_query_outside_file(
-        deterministic: Arc<Deterministic>,
-        cx: &mut gpui::TestAppContext,
-    ) {
-        let app_state = cx.update(|cx| {
-            super::init(cx);
-            editor::init(cx);
-            AppState::test(cx)
-        });
+    async fn test_row_column_numbers_query_outside_file(cx: &mut TestAppContext) {
+        let app_state = init_test(cx);
 
         let first_file_name = "first.rs";
         let first_file_contents = "// First Rust file";
@@ -573,9 +557,9 @@
             let active_item = active_pane.read(cx).active_item().unwrap();
             active_item.downcast::<Editor>().unwrap()
         });
-        deterministic.advance_clock(std::time::Duration::from_secs(2));
-        deterministic.start_waiting();
-        deterministic.finish_waiting();
+        cx.foreground().advance_clock(Duration::from_secs(2));
+        cx.foreground().start_waiting();
+        cx.foreground().finish_waiting();
         editor.update(cx, |editor, cx| {
             let all_selections = editor.selections.all_adjusted(cx);
             assert_eq!(
@@ -594,7 +578,7 @@
     }
 
     #[gpui::test]
-    async fn test_matching_cancellation(cx: &mut gpui::TestAppContext) {
+    async fn test_matching_cancellation(cx: &mut TestAppContext) {
         let app_state = init_test(cx);
         app_state
             .fs
@@ -663,7 +647,7 @@
     }
 
     #[gpui::test]
-    async fn test_ignored_files(cx: &mut gpui::TestAppContext) {
+    async fn test_ignored_files(cx: &mut TestAppContext) {
         let app_state = init_test(cx);
         app_state
             .fs
@@ -719,7 +703,7 @@
     }
 
     #[gpui::test]
-    async fn test_single_file_worktrees(cx: &mut gpui::TestAppContext) {
+    async fn test_single_file_worktrees(cx: &mut TestAppContext) {
         let app_state = init_test(cx);
         app_state
             .fs
@@ -777,7 +761,7 @@
     }
 
     #[gpui::test]
-    async fn test_multiple_matches_with_same_relative_path(cx: &mut gpui::TestAppContext) {
+    async fn test_multiple_matches_with_same_relative_path(cx: &mut TestAppContext) {
         let app_state = init_test(cx);
         app_state
             .fs
@@ -831,7 +815,7 @@
     }
 
     #[gpui::test]
-    async fn test_path_distance_ordering(cx: &mut gpui::TestAppContext) {
+    async fn test_path_distance_ordering(cx: &mut TestAppContext) {
         let app_state = init_test(cx);
         app_state
             .fs
@@ -881,7 +865,7 @@
     }
 
     #[gpui::test]
-    async fn test_search_worktree_without_files(cx: &mut gpui::TestAppContext) {
+    async fn test_search_worktree_without_files(cx: &mut TestAppContext) {
         let app_state = init_test(cx);
         app_state
             .fs
@@ -921,7 +905,6 @@
         });
     }
 
-<<<<<<< HEAD
     fn init_test(cx: &mut TestAppContext) -> Arc<AppState> {
         cx.foreground().forbid_parking();
         cx.update(|cx| {
@@ -932,7 +915,8 @@
             workspace::init_settings(cx);
             state
         })
-=======
+    }
+
     fn test_path_like(test_str: &str) -> PathLikeWithPosition<FileSearchQuery> {
         PathLikeWithPosition::parse_str(test_str, |path_like_str| {
             Ok::<_, std::convert::Infallible>(FileSearchQuery {
@@ -945,6 +929,5 @@
             })
         })
         .unwrap()
->>>>>>> 0a0769d4
     }
 }
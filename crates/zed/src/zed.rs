pub mod languages;
pub mod menus;
#[cfg(any(test, feature = "test-support"))]
pub mod test;
use anyhow::Context;
use assets::Assets;
use breadcrumbs::Breadcrumbs;
pub use client;
use collab_ui::{CollabTitlebarItem, ToggleContactsMenu};
use collections::VecDeque;
pub use editor;
use editor::{Editor, MultiBuffer};

use anyhow::anyhow;
use feedback::{
    feedback_info_text::FeedbackInfoText, submit_feedback_button::SubmitFeedbackButton,
};
use futures::{channel::mpsc, StreamExt};
use gpui::{
    actions,
    anyhow::{self, Result},
    geometry::vector::vec2f,
    impl_actions,
    platform::{Platform, PromptLevel, TitlebarOptions, WindowBounds, WindowKind, WindowOptions},
    AppContext, AsyncAppContext, Task, ViewContext, WeakViewHandle,
};
pub use lsp;
pub use project;
use project_panel::ProjectPanel;
use search::{BufferSearchBar, ProjectSearchBar};
use serde::Deserialize;
use serde_json::to_string_pretty;
use settings::{KeymapFileContent, SettingsStore, DEFAULT_SETTINGS_ASSET_PATH};
use std::{borrow::Cow, str, sync::Arc};
use terminal_view::terminal_panel::{self, TerminalPanel};
use util::{channel::ReleaseChannel, paths, ResultExt};
use uuid::Uuid;
use welcome::BaseKeymap;
pub use workspace;
use workspace::{
<<<<<<< HEAD
    create_and_open_local_file, dock::PanelHandle, open_new, AppState, NewFile, NewWindow,
    Workspace,
=======
    create_and_open_local_file, open_new, sidebar::SidebarSide, AppState, NewFile, NewWindow,
    Workspace, WorkspaceSettings,
>>>>>>> cb1b64e5
};

#[derive(Deserialize, Clone, PartialEq)]
pub struct OpenBrowser {
    url: Arc<str>,
}

impl_actions!(zed, [OpenBrowser]);

actions!(
    zed,
    [
        About,
        Hide,
        HideOthers,
        ShowAll,
        Minimize,
        Zoom,
        ToggleFullScreen,
        Quit,
        DebugElements,
        OpenLog,
        OpenLicenses,
        OpenTelemetryLog,
        OpenKeymap,
        OpenDefaultSettings,
        OpenDefaultKeymap,
        IncreaseBufferFontSize,
        DecreaseBufferFontSize,
        ResetBufferFontSize,
        ResetDatabase,
    ]
);

pub fn init(app_state: &Arc<AppState>, cx: &mut gpui::AppContext) {
    cx.add_action(about);
    cx.add_global_action(|_: &Hide, cx: &mut gpui::AppContext| {
        cx.platform().hide();
    });
    cx.add_global_action(|_: &HideOthers, cx: &mut gpui::AppContext| {
        cx.platform().hide_other_apps();
    });
    cx.add_global_action(|_: &ShowAll, cx: &mut gpui::AppContext| {
        cx.platform().unhide_other_apps();
    });
    cx.add_action(
        |_: &mut Workspace, _: &Minimize, cx: &mut ViewContext<Workspace>| {
            cx.minimize_window();
        },
    );
    cx.add_action(
        |_: &mut Workspace, _: &Zoom, cx: &mut ViewContext<Workspace>| {
            cx.zoom_window();
        },
    );
    cx.add_action(
        |_: &mut Workspace, _: &ToggleFullScreen, cx: &mut ViewContext<Workspace>| {
            cx.toggle_full_screen();
        },
    );
    cx.add_action(
        |workspace: &mut Workspace, _: &ToggleContactsMenu, cx: &mut ViewContext<Workspace>| {
            if let Some(item) = workspace
                .titlebar_item()
                .and_then(|item| item.downcast::<CollabTitlebarItem>())
            {
                cx.defer(move |_, cx| {
                    item.update(cx, |item, cx| {
                        item.toggle_contacts_popover(&Default::default(), cx);
                    });
                });
            }
        },
    );
    cx.add_global_action(quit);
    cx.add_global_action(move |action: &OpenBrowser, cx| cx.platform().open_url(&action.url));
    cx.add_global_action(move |_: &IncreaseBufferFontSize, cx| {
        theme::adjust_font_size(cx, |size| *size += 1.0)
    });
    cx.add_global_action(move |_: &DecreaseBufferFontSize, cx| {
        theme::adjust_font_size(cx, |size| *size -= 1.0)
    });
    cx.add_global_action(move |_: &ResetBufferFontSize, cx| theme::reset_font_size(cx));
    cx.add_global_action(move |_: &install_cli::Install, cx| {
        cx.spawn(|cx| async move {
            install_cli::install_cli(&cx)
                .await
                .context("error creating CLI symlink")
        })
        .detach_and_log_err(cx);
    });
    cx.add_action(
        move |workspace: &mut Workspace, _: &OpenLog, cx: &mut ViewContext<Workspace>| {
            open_log_file(workspace, cx);
        },
    );
    cx.add_action(
        move |workspace: &mut Workspace, _: &OpenLicenses, cx: &mut ViewContext<Workspace>| {
            open_bundled_file(
                workspace,
                "licenses.md",
                "Open Source License Attribution",
                "Markdown",
                cx,
            );
        },
    );
    cx.add_action(
        move |workspace: &mut Workspace, _: &OpenTelemetryLog, cx: &mut ViewContext<Workspace>| {
            open_telemetry_log_file(workspace, cx);
        },
    );
    cx.add_action(
        move |_: &mut Workspace, _: &OpenKeymap, cx: &mut ViewContext<Workspace>| {
            create_and_open_local_file(&paths::KEYMAP, cx, Default::default).detach_and_log_err(cx);
        },
    );
    cx.add_action(
        move |workspace: &mut Workspace, _: &OpenDefaultKeymap, cx: &mut ViewContext<Workspace>| {
            open_bundled_file(
                workspace,
                "keymaps/default.json",
                "Default Key Bindings",
                "JSON",
                cx,
            );
        },
    );
    cx.add_action(
        move |workspace: &mut Workspace,
              _: &OpenDefaultSettings,
              cx: &mut ViewContext<Workspace>| {
            open_bundled_file(
                workspace,
                DEFAULT_SETTINGS_ASSET_PATH,
                "Default Settings",
                "JSON",
                cx,
            );
        },
    );
    cx.add_action({
        move |workspace: &mut Workspace, _: &DebugElements, cx: &mut ViewContext<Workspace>| {
            let app_state = workspace.app_state().clone();
            let markdown = app_state.languages.language_for_name("JSON");
            let window_id = cx.window_id();
            cx.spawn(|workspace, mut cx| async move {
                let markdown = markdown.await.log_err();
                let content = to_string_pretty(
                    &cx.debug_elements(window_id)
                        .ok_or_else(|| anyhow!("could not debug elements for {window_id}"))?,
                )
                .unwrap();
                workspace
                    .update(&mut cx, |workspace, cx| {
                        workspace.with_local_workspace(cx, move |workspace, cx| {
                            let project = workspace.project().clone();

                            let buffer = project
                                .update(cx, |project, cx| {
                                    project.create_buffer(&content, markdown, cx)
                                })
                                .expect("creating buffers on a local workspace always succeeds");
                            let buffer = cx.add_model(|cx| {
                                MultiBuffer::singleton(buffer, cx)
                                    .with_title("Debug Elements".into())
                            });
                            workspace.add_item(
                                Box::new(cx.add_view(|cx| {
                                    Editor::for_multibuffer(buffer, Some(project.clone()), cx)
                                })),
                                cx,
                            );
                        })
                    })?
                    .await
            })
            .detach_and_log_err(cx);
        }
    });
    cx.add_action(
        |workspace: &mut Workspace,
         _: &project_panel::ToggleFocus,
         cx: &mut ViewContext<Workspace>| {
            workspace.toggle_panel_focus::<ProjectPanel>(cx);
        },
    );
    cx.add_action(
        |workspace: &mut Workspace,
         _: &terminal_panel::ToggleFocus,
         cx: &mut ViewContext<Workspace>| {
            workspace.toggle_panel_focus::<TerminalPanel>(cx);
        },
    );
    cx.add_global_action({
        let app_state = Arc::downgrade(&app_state);
        move |_: &NewWindow, cx: &mut AppContext| {
            if let Some(app_state) = app_state.upgrade() {
                open_new(&app_state, cx, |workspace, cx| {
                    Editor::new_file(workspace, &Default::default(), cx)
                })
                .detach();
            }
        }
    });
    cx.add_global_action({
        let app_state = Arc::downgrade(&app_state);
        move |_: &NewFile, cx: &mut AppContext| {
            if let Some(app_state) = app_state.upgrade() {
                open_new(&app_state, cx, |workspace, cx| {
                    Editor::new_file(workspace, &Default::default(), cx)
                })
                .detach();
            }
        }
    });
    load_default_keymap(cx);
}

pub fn initialize_workspace(
    workspace_handle: WeakViewHandle<Workspace>,
    was_deserialized: bool,
    app_state: Arc<AppState>,
    cx: AsyncAppContext,
) -> Task<Result<()>> {
    cx.spawn(|mut cx| async move {
        workspace_handle.update(&mut cx, |workspace, cx| {
            let workspace_handle = cx.handle();
            cx.subscribe(&workspace_handle, {
                move |workspace, _, event, cx| {
                    if let workspace::Event::PaneAdded(pane) = event {
                        pane.update(cx, |pane, cx| {
                            pane.toolbar().update(cx, |toolbar, cx| {
                                let breadcrumbs = cx.add_view(|_| Breadcrumbs::new(workspace));
                                toolbar.add_item(breadcrumbs, cx);
                                let buffer_search_bar = cx.add_view(BufferSearchBar::new);
                                toolbar.add_item(buffer_search_bar, cx);
                                let project_search_bar = cx.add_view(|_| ProjectSearchBar::new());
                                toolbar.add_item(project_search_bar, cx);
                                let submit_feedback_button =
                                    cx.add_view(|_| SubmitFeedbackButton::new());
                                toolbar.add_item(submit_feedback_button, cx);
                                let feedback_info_text = cx.add_view(|_| FeedbackInfoText::new());
                                toolbar.add_item(feedback_info_text, cx);
                                let lsp_log_item = cx.add_view(|_| {
                                    lsp_log::LspLogToolbarItemView::new(workspace.project().clone())
                                });
                                toolbar.add_item(lsp_log_item, cx);
                            })
                        });
                    }
                }
            })
            .detach();

<<<<<<< HEAD
            cx.emit(workspace::Event::PaneAdded(workspace.active_pane().clone()));
=======
    let toggle_terminal = cx.add_view(|cx| TerminalButton::new(workspace_handle.clone(), cx));
    let copilot = cx.add_view(|cx| copilot_button::CopilotButton::new(app_state.fs.clone(), cx));
    let diagnostic_summary =
        cx.add_view(|cx| diagnostics::items::DiagnosticIndicator::new(workspace, cx));
    let activity_indicator =
        activity_indicator::ActivityIndicator::new(workspace, app_state.languages.clone(), cx);
    let active_buffer_language =
        cx.add_view(|_| language_selector::ActiveBufferLanguage::new(workspace));
    let feedback_button =
        cx.add_view(|_| feedback::deploy_feedback_button::DeployFeedbackButton::new(workspace));
    let cursor_position = cx.add_view(|_| editor::items::CursorPosition::new());
    workspace.status_bar().update(cx, |status_bar, cx| {
        status_bar.add_left_item(diagnostic_summary, cx);
        status_bar.add_left_item(activity_indicator, cx);
        status_bar.add_right_item(toggle_terminal, cx);
        status_bar.add_right_item(feedback_button, cx);
        status_bar.add_right_item(copilot, cx);
        status_bar.add_right_item(active_buffer_language, cx);
        status_bar.add_right_item(cursor_position, cx);
    });
>>>>>>> cb1b64e5

            let collab_titlebar_item =
                cx.add_view(|cx| CollabTitlebarItem::new(workspace, &workspace_handle, cx));
            workspace.set_titlebar_item(collab_titlebar_item.into_any(), cx);

            let copilot = cx.add_view(|cx| copilot_button::CopilotButton::new(cx));
            let diagnostic_summary =
                cx.add_view(|cx| diagnostics::items::DiagnosticIndicator::new(workspace, cx));
            let activity_indicator = activity_indicator::ActivityIndicator::new(
                workspace,
                app_state.languages.clone(),
                cx,
            );
            let active_buffer_language =
                cx.add_view(|_| language_selector::ActiveBufferLanguage::new(workspace));
            let feedback_button = cx.add_view(|_| {
                feedback::deploy_feedback_button::DeployFeedbackButton::new(workspace)
            });
            let cursor_position = cx.add_view(|_| editor::items::CursorPosition::new());
            workspace.status_bar().update(cx, |status_bar, cx| {
                status_bar.add_left_item(diagnostic_summary, cx);
                status_bar.add_left_item(activity_indicator, cx);
                status_bar.add_right_item(feedback_button, cx);
                status_bar.add_right_item(copilot, cx);
                status_bar.add_right_item(active_buffer_language, cx);
                status_bar.add_right_item(cursor_position, cx);
            });

            auto_update::notify_of_any_new_update(cx.weak_handle(), cx);

            vim::observe_keystrokes(cx);

            cx.on_window_should_close(|workspace, cx| {
                if let Some(task) = workspace.close(&Default::default(), cx) {
                    task.detach_and_log_err(cx);
                }
                false
            });

            let project_panel = ProjectPanel::new(workspace, cx);
            let project_panel_position = project_panel.position(cx);
            workspace.add_panel(project_panel, cx);
            if !was_deserialized
                && workspace
                    .project()
                    .read(cx)
                    .visible_worktrees(cx)
                    .any(|tree| {
                        tree.read(cx)
                            .root_entry()
                            .map_or(false, |entry| entry.is_dir())
                    })
            {
                workspace.toggle_dock(project_panel_position, cx);
            }
        })?;

        let terminal_panel = TerminalPanel::load(workspace_handle.clone(), cx.clone()).await?;
        workspace_handle.update(&mut cx, |workspace, cx| {
            workspace.add_panel(terminal_panel, cx)
        })?;
        Ok(())
    })
}

pub fn build_window_options(
    bounds: Option<WindowBounds>,
    display: Option<Uuid>,
    platform: &dyn Platform,
) -> WindowOptions<'static> {
    let bounds = bounds.unwrap_or(WindowBounds::Maximized);
    let screen = display.and_then(|display| platform.screen_by_id(display));

    WindowOptions {
        titlebar: Some(TitlebarOptions {
            title: None,
            appears_transparent: true,
            traffic_light_position: Some(vec2f(8., 8.)),
        }),
        center: false,
        focus: false,
        show: false,
        kind: WindowKind::Normal,
        is_movable: true,
        bounds,
        screen,
    }
}

fn quit(_: &Quit, cx: &mut gpui::AppContext) {
    let should_confirm = settings::get::<WorkspaceSettings>(cx).confirm_quit;
    cx.spawn(|mut cx| async move {
        let mut workspaces = cx
            .window_ids()
            .into_iter()
            .filter_map(|window_id| {
                Some(
                    cx.root_view(window_id)?
                        .clone()
                        .downcast::<Workspace>()?
                        .downgrade(),
                )
            })
            .collect::<Vec<_>>();

        // If multiple windows have unsaved changes, and need a save prompt,
        // prompt in the active window before switching to a different window.
        workspaces.sort_by_key(|workspace| !cx.window_is_active(workspace.window_id()));

        if let (true, Some(workspace)) = (should_confirm, workspaces.first()) {
            let answer = cx.prompt(
                workspace.window_id(),
                PromptLevel::Info,
                "Are you sure you want to quit?",
                &["Quit", "Cancel"],
            );

            if let Some(mut answer) = answer {
                let answer = answer.next().await;
                if answer != Some(0) {
                    return Ok(());
                }
            }
        }

        // If the user cancels any save prompt, then keep the app open.
        for workspace in workspaces {
            if !workspace
                .update(&mut cx, |workspace, cx| {
                    workspace.prepare_to_close(true, cx)
                })?
                .await?
            {
                return Ok(());
            }
        }
        cx.platform().quit();
        anyhow::Ok(())
    })
    .detach_and_log_err(cx);
}

fn about(_: &mut Workspace, _: &About, cx: &mut gpui::ViewContext<Workspace>) {
    let app_name = cx.global::<ReleaseChannel>().display_name();
    let version = env!("CARGO_PKG_VERSION");
    cx.prompt(PromptLevel::Info, &format!("{app_name} {version}"), &["OK"]);
}

fn open_log_file(workspace: &mut Workspace, cx: &mut ViewContext<Workspace>) {
    const MAX_LINES: usize = 1000;

    workspace
        .with_local_workspace(cx, move |workspace, cx| {
            let fs = workspace.app_state().fs.clone();
            cx.spawn(|workspace, mut cx| async move {
                let (old_log, new_log) =
                    futures::join!(fs.load(&paths::OLD_LOG), fs.load(&paths::LOG));

                let mut lines = VecDeque::with_capacity(MAX_LINES);
                for line in old_log
                    .iter()
                    .flat_map(|log| log.lines())
                    .chain(new_log.iter().flat_map(|log| log.lines()))
                {
                    if lines.len() == MAX_LINES {
                        lines.pop_front();
                    }
                    lines.push_back(line);
                }
                let log = lines
                    .into_iter()
                    .flat_map(|line| [line, "\n"])
                    .collect::<String>();

                workspace
                    .update(&mut cx, |workspace, cx| {
                        let project = workspace.project().clone();
                        let buffer = project
                            .update(cx, |project, cx| project.create_buffer("", None, cx))
                            .expect("creating buffers on a local workspace always succeeds");
                        buffer.update(cx, |buffer, cx| buffer.edit([(0..0, log)], None, cx));

                        let buffer = cx.add_model(|cx| {
                            MultiBuffer::singleton(buffer, cx).with_title("Log".into())
                        });
                        workspace.add_item(
                            Box::new(
                                cx.add_view(|cx| {
                                    Editor::for_multibuffer(buffer, Some(project), cx)
                                }),
                            ),
                            cx,
                        );
                    })
                    .log_err();
            })
            .detach();
        })
        .detach();
}

pub fn load_default_keymap(cx: &mut AppContext) {
    for path in ["keymaps/default.json", "keymaps/vim.json"] {
        KeymapFileContent::load_asset(path, cx).unwrap();
    }

    if let Some(asset_path) = settings::get::<BaseKeymap>(cx).asset_path() {
        KeymapFileContent::load_asset(asset_path, cx).unwrap();
    }
}

pub fn handle_keymap_file_changes(
    mut user_keymap_file_rx: mpsc::UnboundedReceiver<String>,
    cx: &mut AppContext,
) {
    cx.spawn(move |mut cx| async move {
        let mut settings_subscription = None;
        while let Some(user_keymap_content) = user_keymap_file_rx.next().await {
            if let Ok(keymap_content) = KeymapFileContent::parse(&user_keymap_content) {
                cx.update(|cx| {
                    cx.clear_bindings();
                    load_default_keymap(cx);
                    keymap_content.clone().add_to_cx(cx).log_err();
                });

                let mut old_base_keymap = cx.read(|cx| *settings::get::<BaseKeymap>(cx));
                drop(settings_subscription);
                settings_subscription = Some(cx.update(|cx| {
                    cx.observe_global::<SettingsStore, _>(move |cx| {
                        let new_base_keymap = *settings::get::<BaseKeymap>(cx);
                        if new_base_keymap != old_base_keymap {
                            old_base_keymap = new_base_keymap.clone();

                            cx.clear_bindings();
                            load_default_keymap(cx);
                            keymap_content.clone().add_to_cx(cx).log_err();
                        }
                    })
                    .detach();
                }));
            }
        }
    })
    .detach();
}

fn open_telemetry_log_file(workspace: &mut Workspace, cx: &mut ViewContext<Workspace>) {
    workspace.with_local_workspace(cx, move |workspace, cx| {
        let app_state = workspace.app_state().clone();
        cx.spawn(|workspace, mut cx| async move {
            async fn fetch_log_string(app_state: &Arc<AppState>) -> Option<String> {
                let path = app_state.client.telemetry().log_file_path()?;
                app_state.fs.load(&path).await.log_err()
            }

            let log = fetch_log_string(&app_state).await.unwrap_or_else(|| "// No data has been collected yet".to_string());

            const MAX_TELEMETRY_LOG_LEN: usize = 5 * 1024 * 1024;
            let mut start_offset = log.len().saturating_sub(MAX_TELEMETRY_LOG_LEN);
            if let Some(newline_offset) = log[start_offset..].find('\n') {
                start_offset += newline_offset + 1;
            }
            let log_suffix = &log[start_offset..];
            let json = app_state.languages.language_for_name("JSON").await.log_err();

            workspace.update(&mut cx, |workspace, cx| {
                let project = workspace.project().clone();
                let buffer = project
                    .update(cx, |project, cx| project.create_buffer("", None, cx))
                    .expect("creating buffers on a local workspace always succeeds");
                buffer.update(cx, |buffer, cx| {
                    buffer.set_language(json, cx);
                    buffer.edit(
                        [(
                            0..0,
                            concat!(
                                "// Zed collects anonymous usage data to help us understand how people are using the app.\n",
                                "// Telemetry can be disabled via the `settings.json` file.\n",
                                "// Here is the data that has been reported for the current session:\n",
                                "\n"
                            ),
                        )],
                        None,
                        cx,
                    );
                    buffer.edit([(buffer.len()..buffer.len(), log_suffix)], None, cx);
                });

                let buffer = cx.add_model(|cx| {
                    MultiBuffer::singleton(buffer, cx).with_title("Telemetry Log".into())
                });
                workspace.add_item(
                    Box::new(cx.add_view(|cx| Editor::for_multibuffer(buffer, Some(project), cx))),
                    cx,
                );
            }).log_err()?;

            Some(())
        })
        .detach();
    }).detach();
}

fn open_bundled_file(
    workspace: &mut Workspace,
    asset_path: &'static str,
    title: &'static str,
    language: &'static str,
    cx: &mut ViewContext<Workspace>,
) {
    let language = workspace.app_state().languages.language_for_name(language);
    cx.spawn(|workspace, mut cx| async move {
        let language = language.await.log_err();
        workspace
            .update(&mut cx, |workspace, cx| {
                workspace.with_local_workspace(cx, |workspace, cx| {
                    let project = workspace.project();
                    let buffer = project.update(cx, |project, cx| {
                        let text = Assets::get(asset_path)
                            .map(|f| f.data)
                            .unwrap_or_else(|| Cow::Borrowed(b"File not found"));
                        let text = str::from_utf8(text.as_ref()).unwrap();
                        project
                            .create_buffer(text, language, cx)
                            .expect("creating buffers on a local workspace always succeeds")
                    });
                    let buffer = cx.add_model(|cx| {
                        MultiBuffer::singleton(buffer, cx).with_title(title.into())
                    });
                    workspace.add_item(
                        Box::new(cx.add_view(|cx| {
                            Editor::for_multibuffer(buffer, Some(project.clone()), cx)
                        })),
                        cx,
                    );
                })
            })?
            .await
    })
    .detach_and_log_err(cx);
}

#[cfg(test)]
mod tests {
    use super::*;
    use assets::Assets;
    use editor::{scroll::autoscroll::Autoscroll, DisplayPoint, Editor};
    use fs::{FakeFs, Fs};
    use gpui::{
        elements::Empty, executor::Deterministic, Action, AnyElement, AppContext, AssetSource,
        Element, Entity, TestAppContext, View, ViewHandle,
    };
    use language::LanguageRegistry;
    use node_runtime::NodeRuntime;
    use project::{Project, ProjectPath};
    use serde_json::json;
    use settings::{handle_settings_file_changes, watch_config_file, SettingsStore};
    use std::{
        collections::HashSet,
        path::{Path, PathBuf},
    };
    use theme::{ThemeRegistry, ThemeSettings};
    use util::http::FakeHttpClient;
    use workspace::{
        item::{Item, ItemHandle},
        open_new, open_paths, pane, NewFile, Pane, SplitDirection, WorkspaceHandle,
    };

    #[gpui::test]
    async fn test_open_paths_action(cx: &mut TestAppContext) {
        let app_state = init_test(cx);
        app_state
            .fs
            .as_fake()
            .insert_tree(
                "/root",
                json!({
                    "a": {
                        "aa": null,
                        "ab": null,
                    },
                    "b": {
                        "ba": null,
                        "bb": null,
                    },
                    "c": {
                        "ca": null,
                        "cb": null,
                    },
                    "d": {
                        "da": null,
                        "db": null,
                    },
                }),
            )
            .await;

        cx.update(|cx| {
            open_paths(
                &[PathBuf::from("/root/a"), PathBuf::from("/root/b")],
                &app_state,
                None,
                cx,
            )
        })
        .await
        .unwrap();
        assert_eq!(cx.window_ids().len(), 1);

        cx.update(|cx| open_paths(&[PathBuf::from("/root/a")], &app_state, None, cx))
            .await
            .unwrap();
        assert_eq!(cx.window_ids().len(), 1);
        let workspace_1 = cx
            .read_window(cx.window_ids()[0], |cx| cx.root_view().clone())
            .unwrap()
            .downcast::<Workspace>()
            .unwrap();
        workspace_1.update(cx, |workspace, cx| {
            assert_eq!(workspace.worktrees(cx).count(), 2);
            assert!(workspace.left_dock().read(cx).is_open());
            assert!(workspace.active_pane().is_focused(cx));
        });

        cx.update(|cx| {
            open_paths(
                &[PathBuf::from("/root/b"), PathBuf::from("/root/c")],
                &app_state,
                None,
                cx,
            )
        })
        .await
        .unwrap();
        assert_eq!(cx.window_ids().len(), 2);

        // Replace existing windows
        let window_id = cx.window_ids()[0];
        cx.update(|cx| {
            open_paths(
                &[PathBuf::from("/root/c"), PathBuf::from("/root/d")],
                &app_state,
                Some(window_id),
                cx,
            )
        })
        .await
        .unwrap();
        assert_eq!(cx.window_ids().len(), 2);
        let workspace_1 = cx
            .read_window(cx.window_ids()[0], |cx| cx.root_view().clone())
            .unwrap()
            .clone()
            .downcast::<Workspace>()
            .unwrap();
        workspace_1.update(cx, |workspace, cx| {
            assert_eq!(
                workspace
                    .worktrees(cx)
                    .map(|w| w.read(cx).abs_path())
                    .collect::<Vec<_>>(),
                &[Path::new("/root/c").into(), Path::new("/root/d").into()]
            );
            assert!(workspace.left_dock().read(cx).is_open());
            assert!(workspace.active_pane().is_focused(cx));
        });
    }

    #[gpui::test]
    async fn test_window_edit_state(executor: Arc<Deterministic>, cx: &mut TestAppContext) {
        let app_state = init_test(cx);
        app_state
            .fs
            .as_fake()
            .insert_tree("/root", json!({"a": "hey"}))
            .await;

        cx.update(|cx| open_paths(&[PathBuf::from("/root/a")], &app_state, None, cx))
            .await
            .unwrap();
        assert_eq!(cx.window_ids().len(), 1);

        // When opening the workspace, the window is not in a edited state.
        let workspace = cx
            .read_window(cx.window_ids()[0], |cx| cx.root_view().clone())
            .unwrap()
            .downcast::<Workspace>()
            .unwrap();
        let pane = workspace.read_with(cx, |workspace, _| workspace.active_pane().clone());
        let editor = workspace.read_with(cx, |workspace, cx| {
            workspace
                .active_item(cx)
                .unwrap()
                .downcast::<Editor>()
                .unwrap()
        });
        assert!(!cx.is_window_edited(workspace.window_id()));

        // Editing a buffer marks the window as edited.
        editor.update(cx, |editor, cx| editor.insert("EDIT", cx));
        assert!(cx.is_window_edited(workspace.window_id()));

        // Undoing the edit restores the window's edited state.
        editor.update(cx, |editor, cx| editor.undo(&Default::default(), cx));
        assert!(!cx.is_window_edited(workspace.window_id()));

        // Redoing the edit marks the window as edited again.
        editor.update(cx, |editor, cx| editor.redo(&Default::default(), cx));
        assert!(cx.is_window_edited(workspace.window_id()));

        // Closing the item restores the window's edited state.
        let close = pane.update(cx, |pane, cx| {
            drop(editor);
            pane.close_active_item(&Default::default(), cx).unwrap()
        });
        executor.run_until_parked();
        cx.simulate_prompt_answer(workspace.window_id(), 1);
        close.await.unwrap();
        assert!(!cx.is_window_edited(workspace.window_id()));

        // Opening the buffer again doesn't impact the window's edited state.
        cx.update(|cx| open_paths(&[PathBuf::from("/root/a")], &app_state, None, cx))
            .await
            .unwrap();
        let editor = workspace.read_with(cx, |workspace, cx| {
            workspace
                .active_item(cx)
                .unwrap()
                .downcast::<Editor>()
                .unwrap()
        });
        assert!(!cx.is_window_edited(workspace.window_id()));

        // Editing the buffer marks the window as edited.
        editor.update(cx, |editor, cx| editor.insert("EDIT", cx));
        assert!(cx.is_window_edited(workspace.window_id()));

        // Ensure closing the window via the mouse gets preempted due to the
        // buffer having unsaved changes.
        assert!(!cx.simulate_window_close(workspace.window_id()));
        executor.run_until_parked();
        assert_eq!(cx.window_ids().len(), 1);

        // The window is successfully closed after the user dismisses the prompt.
        cx.simulate_prompt_answer(workspace.window_id(), 1);
        executor.run_until_parked();
        assert_eq!(cx.window_ids().len(), 0);
    }

    #[gpui::test]
    async fn test_new_empty_workspace(cx: &mut TestAppContext) {
        let app_state = init_test(cx);
        cx.update(|cx| {
            open_new(&app_state, cx, |workspace, cx| {
                Editor::new_file(workspace, &Default::default(), cx)
            })
        })
        .await;

        let window_id = *cx.window_ids().first().unwrap();
        let workspace = cx
            .read_window(window_id, |cx| cx.root_view().clone())
            .unwrap()
            .downcast::<Workspace>()
            .unwrap();

        let editor = workspace.update(cx, |workspace, cx| {
            workspace
                .active_item(cx)
                .unwrap()
                .downcast::<editor::Editor>()
                .unwrap()
        });

        editor.update(cx, |editor, cx| {
            assert!(editor.text(cx).is_empty());
        });

        let save_task = workspace.update(cx, |workspace, cx| workspace.save_active_item(false, cx));
        app_state.fs.create_dir(Path::new("/root")).await.unwrap();
        cx.simulate_new_path_selection(|_| Some(PathBuf::from("/root/the-new-name")));
        save_task.await.unwrap();
        editor.read_with(cx, |editor, cx| {
            assert!(!editor.is_dirty(cx));
            assert_eq!(editor.title(cx), "the-new-name");
        });
    }

    #[gpui::test]
    async fn test_open_entry(cx: &mut TestAppContext) {
        let app_state = init_test(cx);
        app_state
            .fs
            .as_fake()
            .insert_tree(
                "/root",
                json!({
                    "a": {
                        "file1": "contents 1",
                        "file2": "contents 2",
                        "file3": "contents 3",
                    },
                }),
            )
            .await;

        let project = Project::test(app_state.fs.clone(), ["/root".as_ref()], cx).await;
        let (_, workspace) = cx.add_window(|cx| Workspace::test_new(project, cx));

        let entries = cx.read(|cx| workspace.file_project_paths(cx));
        let file1 = entries[0].clone();
        let file2 = entries[1].clone();
        let file3 = entries[2].clone();

        // Open the first entry
        let entry_1 = workspace
            .update(cx, |w, cx| w.open_path(file1.clone(), None, true, cx))
            .await
            .unwrap();
        cx.read(|cx| {
            let pane = workspace.read(cx).active_pane().read(cx);
            assert_eq!(
                pane.active_item().unwrap().project_path(cx),
                Some(file1.clone())
            );
            assert_eq!(pane.items_len(), 1);
        });

        // Open the second entry
        workspace
            .update(cx, |w, cx| w.open_path(file2.clone(), None, true, cx))
            .await
            .unwrap();
        cx.read(|cx| {
            let pane = workspace.read(cx).active_pane().read(cx);
            assert_eq!(
                pane.active_item().unwrap().project_path(cx),
                Some(file2.clone())
            );
            assert_eq!(pane.items_len(), 2);
        });

        // Open the first entry again. The existing pane item is activated.
        let entry_1b = workspace
            .update(cx, |w, cx| w.open_path(file1.clone(), None, true, cx))
            .await
            .unwrap();
        assert_eq!(entry_1.id(), entry_1b.id());

        cx.read(|cx| {
            let pane = workspace.read(cx).active_pane().read(cx);
            assert_eq!(
                pane.active_item().unwrap().project_path(cx),
                Some(file1.clone())
            );
            assert_eq!(pane.items_len(), 2);
        });

        // Split the pane with the first entry, then open the second entry again.
        workspace
            .update(cx, |w, cx| {
                w.split_pane(w.active_pane().clone(), SplitDirection::Right, cx);
                w.open_path(file2.clone(), None, true, cx)
            })
            .await
            .unwrap();

        workspace.read_with(cx, |w, cx| {
            assert_eq!(
                w.active_pane()
                    .read(cx)
                    .active_item()
                    .unwrap()
                    .project_path(cx),
                Some(file2.clone())
            );
        });

        // Open the third entry twice concurrently. Only one pane item is added.
        let (t1, t2) = workspace.update(cx, |w, cx| {
            (
                w.open_path(file3.clone(), None, true, cx),
                w.open_path(file3.clone(), None, true, cx),
            )
        });
        t1.await.unwrap();
        t2.await.unwrap();
        cx.read(|cx| {
            let pane = workspace.read(cx).active_pane().read(cx);
            assert_eq!(
                pane.active_item().unwrap().project_path(cx),
                Some(file3.clone())
            );
            let pane_entries = pane
                .items()
                .map(|i| i.project_path(cx).unwrap())
                .collect::<Vec<_>>();
            assert_eq!(pane_entries, &[file1, file2, file3]);
        });
    }

    #[gpui::test]
    async fn test_open_paths(cx: &mut TestAppContext) {
        let app_state = init_test(cx);

        app_state
            .fs
            .as_fake()
            .insert_tree(
                "/",
                json!({
                    "dir1": {
                        "a.txt": ""
                    },
                    "dir2": {
                        "b.txt": ""
                    },
                    "dir3": {
                        "c.txt": ""
                    },
                    "d.txt": ""
                }),
            )
            .await;

        let project = Project::test(app_state.fs.clone(), ["/dir1".as_ref()], cx).await;
        let (_, workspace) = cx.add_window(|cx| Workspace::test_new(project, cx));

        // Open a file within an existing worktree.
        workspace
            .update(cx, |view, cx| {
                view.open_paths(vec!["/dir1/a.txt".into()], true, cx)
            })
            .await;
        cx.read(|cx| {
            assert_eq!(
                workspace
                    .read(cx)
                    .active_pane()
                    .read(cx)
                    .active_item()
                    .unwrap()
                    .as_any()
                    .downcast_ref::<Editor>()
                    .unwrap()
                    .read(cx)
                    .title(cx),
                "a.txt"
            );
        });

        // Open a file outside of any existing worktree.
        workspace
            .update(cx, |view, cx| {
                view.open_paths(vec!["/dir2/b.txt".into()], true, cx)
            })
            .await;
        cx.read(|cx| {
            let worktree_roots = workspace
                .read(cx)
                .worktrees(cx)
                .map(|w| w.read(cx).as_local().unwrap().abs_path().as_ref())
                .collect::<HashSet<_>>();
            assert_eq!(
                worktree_roots,
                vec!["/dir1", "/dir2/b.txt"]
                    .into_iter()
                    .map(Path::new)
                    .collect(),
            );
            assert_eq!(
                workspace
                    .read(cx)
                    .active_pane()
                    .read(cx)
                    .active_item()
                    .unwrap()
                    .as_any()
                    .downcast_ref::<Editor>()
                    .unwrap()
                    .read(cx)
                    .title(cx),
                "b.txt"
            );
        });

        // Ensure opening a directory and one of its children only adds one worktree.
        workspace
            .update(cx, |view, cx| {
                view.open_paths(vec!["/dir3".into(), "/dir3/c.txt".into()], true, cx)
            })
            .await;
        cx.read(|cx| {
            let worktree_roots = workspace
                .read(cx)
                .worktrees(cx)
                .map(|w| w.read(cx).as_local().unwrap().abs_path().as_ref())
                .collect::<HashSet<_>>();
            assert_eq!(
                worktree_roots,
                vec!["/dir1", "/dir2/b.txt", "/dir3"]
                    .into_iter()
                    .map(Path::new)
                    .collect(),
            );
            assert_eq!(
                workspace
                    .read(cx)
                    .active_pane()
                    .read(cx)
                    .active_item()
                    .unwrap()
                    .as_any()
                    .downcast_ref::<Editor>()
                    .unwrap()
                    .read(cx)
                    .title(cx),
                "c.txt"
            );
        });

        // Ensure opening invisibly a file outside an existing worktree adds a new, invisible worktree.
        workspace
            .update(cx, |view, cx| {
                view.open_paths(vec!["/d.txt".into()], false, cx)
            })
            .await;
        cx.read(|cx| {
            let worktree_roots = workspace
                .read(cx)
                .worktrees(cx)
                .map(|w| w.read(cx).as_local().unwrap().abs_path().as_ref())
                .collect::<HashSet<_>>();
            assert_eq!(
                worktree_roots,
                vec!["/dir1", "/dir2/b.txt", "/dir3", "/d.txt"]
                    .into_iter()
                    .map(Path::new)
                    .collect(),
            );

            let visible_worktree_roots = workspace
                .read(cx)
                .visible_worktrees(cx)
                .map(|w| w.read(cx).as_local().unwrap().abs_path().as_ref())
                .collect::<HashSet<_>>();
            assert_eq!(
                visible_worktree_roots,
                vec!["/dir1", "/dir2/b.txt", "/dir3"]
                    .into_iter()
                    .map(Path::new)
                    .collect(),
            );

            assert_eq!(
                workspace
                    .read(cx)
                    .active_pane()
                    .read(cx)
                    .active_item()
                    .unwrap()
                    .as_any()
                    .downcast_ref::<Editor>()
                    .unwrap()
                    .read(cx)
                    .title(cx),
                "d.txt"
            );
        });
    }

    #[gpui::test]
    async fn test_save_conflicting_item(cx: &mut TestAppContext) {
        let app_state = init_test(cx);
        app_state
            .fs
            .as_fake()
            .insert_tree("/root", json!({ "a.txt": "" }))
            .await;

        let project = Project::test(app_state.fs.clone(), ["/root".as_ref()], cx).await;
        let (window_id, workspace) = cx.add_window(|cx| Workspace::test_new(project, cx));

        // Open a file within an existing worktree.
        workspace
            .update(cx, |view, cx| {
                view.open_paths(vec![PathBuf::from("/root/a.txt")], true, cx)
            })
            .await;
        let editor = cx.read(|cx| {
            let pane = workspace.read(cx).active_pane().read(cx);
            let item = pane.active_item().unwrap();
            item.downcast::<Editor>().unwrap()
        });

        editor.update(cx, |editor, cx| editor.handle_input("x", cx));
        app_state
            .fs
            .as_fake()
            .insert_file("/root/a.txt", "changed".to_string())
            .await;
        editor
            .condition(cx, |editor, cx| editor.has_conflict(cx))
            .await;
        cx.read(|cx| assert!(editor.is_dirty(cx)));

        let save_task = workspace.update(cx, |workspace, cx| workspace.save_active_item(false, cx));
        cx.simulate_prompt_answer(window_id, 0);
        save_task.await.unwrap();
        editor.read_with(cx, |editor, cx| {
            assert!(!editor.is_dirty(cx));
            assert!(!editor.has_conflict(cx));
        });
    }

    #[gpui::test]
    async fn test_open_and_save_new_file(cx: &mut TestAppContext) {
        let app_state = init_test(cx);
        app_state.fs.create_dir(Path::new("/root")).await.unwrap();

        let project = Project::test(app_state.fs.clone(), ["/root".as_ref()], cx).await;
        project.update(cx, |project, _| project.languages().add(rust_lang()));
        let (window_id, workspace) = cx.add_window(|cx| Workspace::test_new(project, cx));
        let worktree = cx.read(|cx| workspace.read(cx).worktrees(cx).next().unwrap());

        // Create a new untitled buffer
        cx.dispatch_action(window_id, NewFile);
        let editor = workspace.read_with(cx, |workspace, cx| {
            workspace
                .active_item(cx)
                .unwrap()
                .downcast::<Editor>()
                .unwrap()
        });

        editor.update(cx, |editor, cx| {
            assert!(!editor.is_dirty(cx));
            assert_eq!(editor.title(cx), "untitled");
            assert!(Arc::ptr_eq(
                &editor.language_at(0, cx).unwrap(),
                &languages::PLAIN_TEXT
            ));
            editor.handle_input("hi", cx);
            assert!(editor.is_dirty(cx));
        });

        // Save the buffer. This prompts for a filename.
        let save_task = workspace.update(cx, |workspace, cx| workspace.save_active_item(false, cx));
        cx.simulate_new_path_selection(|parent_dir| {
            assert_eq!(parent_dir, Path::new("/root"));
            Some(parent_dir.join("the-new-name.rs"))
        });
        cx.read(|cx| {
            assert!(editor.is_dirty(cx));
            assert_eq!(editor.read(cx).title(cx), "untitled");
        });

        // When the save completes, the buffer's title is updated and the language is assigned based
        // on the path.
        save_task.await.unwrap();
        editor.read_with(cx, |editor, cx| {
            assert!(!editor.is_dirty(cx));
            assert_eq!(editor.title(cx), "the-new-name.rs");
            assert_eq!(editor.language_at(0, cx).unwrap().name().as_ref(), "Rust");
        });

        // Edit the file and save it again. This time, there is no filename prompt.
        editor.update(cx, |editor, cx| {
            editor.handle_input(" there", cx);
            assert!(editor.is_dirty(cx));
        });
        let save_task = workspace.update(cx, |workspace, cx| workspace.save_active_item(false, cx));
        save_task.await.unwrap();
        assert!(!cx.did_prompt_for_new_path());
        editor.read_with(cx, |editor, cx| {
            assert!(!editor.is_dirty(cx));
            assert_eq!(editor.title(cx), "the-new-name.rs")
        });

        // Open the same newly-created file in another pane item. The new editor should reuse
        // the same buffer.
        cx.dispatch_action(window_id, NewFile);
        workspace
            .update(cx, |workspace, cx| {
                workspace.split_pane(workspace.active_pane().clone(), SplitDirection::Right, cx);
                workspace.open_path((worktree.read(cx).id(), "the-new-name.rs"), None, true, cx)
            })
            .await
            .unwrap();
        let editor2 = workspace.update(cx, |workspace, cx| {
            workspace
                .active_item(cx)
                .unwrap()
                .downcast::<Editor>()
                .unwrap()
        });
        cx.read(|cx| {
            assert_eq!(
                editor2.read(cx).buffer().read(cx).as_singleton().unwrap(),
                editor.read(cx).buffer().read(cx).as_singleton().unwrap()
            );
        })
    }

    #[gpui::test]
    async fn test_setting_language_when_saving_as_single_file_worktree(cx: &mut TestAppContext) {
        let app_state = init_test(cx);
        app_state.fs.create_dir(Path::new("/root")).await.unwrap();

        let project = Project::test(app_state.fs.clone(), [], cx).await;
        project.update(cx, |project, _| project.languages().add(rust_lang()));
        let (window_id, workspace) = cx.add_window(|cx| Workspace::test_new(project, cx));

        // Create a new untitled buffer
        cx.dispatch_action(window_id, NewFile);
        let editor = workspace.read_with(cx, |workspace, cx| {
            workspace
                .active_item(cx)
                .unwrap()
                .downcast::<Editor>()
                .unwrap()
        });

        editor.update(cx, |editor, cx| {
            assert!(Arc::ptr_eq(
                &editor.language_at(0, cx).unwrap(),
                &languages::PLAIN_TEXT
            ));
            editor.handle_input("hi", cx);
            assert!(editor.is_dirty(cx));
        });

        // Save the buffer. This prompts for a filename.
        let save_task = workspace.update(cx, |workspace, cx| workspace.save_active_item(false, cx));
        cx.simulate_new_path_selection(|_| Some(PathBuf::from("/root/the-new-name.rs")));
        save_task.await.unwrap();
        // The buffer is not dirty anymore and the language is assigned based on the path.
        editor.read_with(cx, |editor, cx| {
            assert!(!editor.is_dirty(cx));
            assert_eq!(editor.language_at(0, cx).unwrap().name().as_ref(), "Rust")
        });
    }

    #[gpui::test]
    async fn test_pane_actions(cx: &mut TestAppContext) {
        let app_state = init_test(cx);
        app_state
            .fs
            .as_fake()
            .insert_tree(
                "/root",
                json!({
                    "a": {
                        "file1": "contents 1",
                        "file2": "contents 2",
                        "file3": "contents 3",
                    },
                }),
            )
            .await;

        let project = Project::test(app_state.fs.clone(), ["/root".as_ref()], cx).await;
        let (window_id, workspace) = cx.add_window(|cx| Workspace::test_new(project, cx));

        let entries = cx.read(|cx| workspace.file_project_paths(cx));
        let file1 = entries[0].clone();

        let pane_1 = cx.read(|cx| workspace.read(cx).active_pane().clone());

        workspace
            .update(cx, |w, cx| w.open_path(file1.clone(), None, true, cx))
            .await
            .unwrap();

        let (editor_1, buffer) = pane_1.update(cx, |pane_1, cx| {
            let editor = pane_1.active_item().unwrap().downcast::<Editor>().unwrap();
            assert_eq!(editor.project_path(cx), Some(file1.clone()));
            let buffer = editor.update(cx, |editor, cx| {
                editor.insert("dirt", cx);
                editor.buffer().downgrade()
            });
            (editor.downgrade(), buffer)
        });

        cx.dispatch_action(window_id, pane::SplitRight);
        let editor_2 = cx.update(|cx| {
            let pane_2 = workspace.read(cx).active_pane().clone();
            assert_ne!(pane_1, pane_2);

            let pane2_item = pane_2.read(cx).active_item().unwrap();
            assert_eq!(pane2_item.project_path(cx), Some(file1.clone()));

            pane2_item.downcast::<Editor>().unwrap().downgrade()
        });
        cx.dispatch_action(window_id, workspace::CloseActiveItem);

        cx.foreground().run_until_parked();
        workspace.read_with(cx, |workspace, _| {
            assert_eq!(workspace.panes().len(), 2); //Center pane + Dock pane
            assert_eq!(workspace.active_pane(), &pane_1);
        });

        cx.dispatch_action(window_id, workspace::CloseActiveItem);
        cx.foreground().run_until_parked();
        cx.simulate_prompt_answer(window_id, 1);
        cx.foreground().run_until_parked();

        workspace.read_with(cx, |workspace, cx| {
            assert_eq!(workspace.panes().len(), 2);
            assert!(workspace.active_item(cx).is_none());
        });

        cx.assert_dropped(editor_1);
        cx.assert_dropped(editor_2);
        cx.assert_dropped(buffer);
    }

    #[gpui::test]
    async fn test_navigation(cx: &mut TestAppContext) {
        let app_state = init_test(cx);
        app_state
            .fs
            .as_fake()
            .insert_tree(
                "/root",
                json!({
                    "a": {
                        "file1": "contents 1\n".repeat(20),
                        "file2": "contents 2\n".repeat(20),
                        "file3": "contents 3\n".repeat(20),
                    },
                }),
            )
            .await;

        let project = Project::test(app_state.fs.clone(), ["/root".as_ref()], cx).await;
        let (_, workspace) = cx.add_window(|cx| Workspace::test_new(project.clone(), cx));
        let pane = workspace.read_with(cx, |workspace, _| workspace.active_pane().clone());

        let entries = cx.read(|cx| workspace.file_project_paths(cx));
        let file1 = entries[0].clone();
        let file2 = entries[1].clone();
        let file3 = entries[2].clone();

        let editor1 = workspace
            .update(cx, |w, cx| w.open_path(file1.clone(), None, true, cx))
            .await
            .unwrap()
            .downcast::<Editor>()
            .unwrap();
        editor1.update(cx, |editor, cx| {
            editor.change_selections(Some(Autoscroll::fit()), cx, |s| {
                s.select_display_ranges([DisplayPoint::new(10, 0)..DisplayPoint::new(10, 0)])
            });
        });
        let editor2 = workspace
            .update(cx, |w, cx| w.open_path(file2.clone(), None, true, cx))
            .await
            .unwrap()
            .downcast::<Editor>()
            .unwrap();
        let editor3 = workspace
            .update(cx, |w, cx| w.open_path(file3.clone(), None, true, cx))
            .await
            .unwrap()
            .downcast::<Editor>()
            .unwrap();

        editor3
            .update(cx, |editor, cx| {
                editor.change_selections(Some(Autoscroll::fit()), cx, |s| {
                    s.select_display_ranges([DisplayPoint::new(12, 0)..DisplayPoint::new(12, 0)])
                });
                editor.newline(&Default::default(), cx);
                editor.newline(&Default::default(), cx);
                editor.move_down(&Default::default(), cx);
                editor.move_down(&Default::default(), cx);
                editor.save(project.clone(), cx)
            })
            .await
            .unwrap();
        editor3.update(cx, |editor, cx| {
            editor.set_scroll_position(vec2f(0., 12.5), cx)
        });
        assert_eq!(
            active_location(&workspace, cx),
            (file3.clone(), DisplayPoint::new(16, 0), 12.5)
        );

        workspace
            .update(cx, |w, cx| Pane::go_back(w, None, cx))
            .await
            .unwrap();
        assert_eq!(
            active_location(&workspace, cx),
            (file3.clone(), DisplayPoint::new(0, 0), 0.)
        );

        workspace
            .update(cx, |w, cx| Pane::go_back(w, None, cx))
            .await
            .unwrap();
        assert_eq!(
            active_location(&workspace, cx),
            (file2.clone(), DisplayPoint::new(0, 0), 0.)
        );

        workspace
            .update(cx, |w, cx| Pane::go_back(w, None, cx))
            .await
            .unwrap();
        assert_eq!(
            active_location(&workspace, cx),
            (file1.clone(), DisplayPoint::new(10, 0), 0.)
        );

        workspace
            .update(cx, |w, cx| Pane::go_back(w, None, cx))
            .await
            .unwrap();
        assert_eq!(
            active_location(&workspace, cx),
            (file1.clone(), DisplayPoint::new(0, 0), 0.)
        );

        // Go back one more time and ensure we don't navigate past the first item in the history.
        workspace
            .update(cx, |w, cx| Pane::go_back(w, None, cx))
            .await
            .unwrap();
        assert_eq!(
            active_location(&workspace, cx),
            (file1.clone(), DisplayPoint::new(0, 0), 0.)
        );

        workspace
            .update(cx, |w, cx| Pane::go_forward(w, None, cx))
            .await
            .unwrap();
        assert_eq!(
            active_location(&workspace, cx),
            (file1.clone(), DisplayPoint::new(10, 0), 0.)
        );

        workspace
            .update(cx, |w, cx| Pane::go_forward(w, None, cx))
            .await
            .unwrap();
        assert_eq!(
            active_location(&workspace, cx),
            (file2.clone(), DisplayPoint::new(0, 0), 0.)
        );

        // Go forward to an item that has been closed, ensuring it gets re-opened at the same
        // location.
        pane.update(cx, |pane, cx| {
            let editor3_id = editor3.id();
            drop(editor3);
            pane.close_item_by_id(editor3_id, cx)
        })
        .await
        .unwrap();
        workspace
            .update(cx, |w, cx| Pane::go_forward(w, None, cx))
            .await
            .unwrap();
        assert_eq!(
            active_location(&workspace, cx),
            (file3.clone(), DisplayPoint::new(0, 0), 0.)
        );

        workspace
            .update(cx, |w, cx| Pane::go_forward(w, None, cx))
            .await
            .unwrap();
        assert_eq!(
            active_location(&workspace, cx),
            (file3.clone(), DisplayPoint::new(16, 0), 12.5)
        );

        workspace
            .update(cx, |w, cx| Pane::go_back(w, None, cx))
            .await
            .unwrap();
        assert_eq!(
            active_location(&workspace, cx),
            (file3.clone(), DisplayPoint::new(0, 0), 0.)
        );

        // Go back to an item that has been closed and removed from disk, ensuring it gets skipped.
        pane.update(cx, |pane, cx| {
            let editor2_id = editor2.id();
            drop(editor2);
            pane.close_item_by_id(editor2_id, cx)
        })
        .await
        .unwrap();
        app_state
            .fs
            .remove_file(Path::new("/root/a/file2"), Default::default())
            .await
            .unwrap();
        workspace
            .update(cx, |w, cx| Pane::go_back(w, None, cx))
            .await
            .unwrap();
        assert_eq!(
            active_location(&workspace, cx),
            (file1.clone(), DisplayPoint::new(10, 0), 0.)
        );
        workspace
            .update(cx, |w, cx| Pane::go_forward(w, None, cx))
            .await
            .unwrap();
        assert_eq!(
            active_location(&workspace, cx),
            (file3.clone(), DisplayPoint::new(0, 0), 0.)
        );

        // Modify file to collapse multiple nav history entries into the same location.
        // Ensure we don't visit the same location twice when navigating.
        editor1.update(cx, |editor, cx| {
            editor.change_selections(None, cx, |s| {
                s.select_display_ranges([DisplayPoint::new(15, 0)..DisplayPoint::new(15, 0)])
            })
        });

        for _ in 0..5 {
            editor1.update(cx, |editor, cx| {
                editor.change_selections(None, cx, |s| {
                    s.select_display_ranges([DisplayPoint::new(3, 0)..DisplayPoint::new(3, 0)])
                });
            });
            editor1.update(cx, |editor, cx| {
                editor.change_selections(None, cx, |s| {
                    s.select_display_ranges([DisplayPoint::new(13, 0)..DisplayPoint::new(13, 0)])
                })
            });
        }

        editor1.update(cx, |editor, cx| {
            editor.transact(cx, |editor, cx| {
                editor.change_selections(None, cx, |s| {
                    s.select_display_ranges([DisplayPoint::new(2, 0)..DisplayPoint::new(14, 0)])
                });
                editor.insert("", cx);
            })
        });

        editor1.update(cx, |editor, cx| {
            editor.change_selections(None, cx, |s| {
                s.select_display_ranges([DisplayPoint::new(1, 0)..DisplayPoint::new(1, 0)])
            })
        });
        workspace
            .update(cx, |w, cx| Pane::go_back(w, None, cx))
            .await
            .unwrap();
        assert_eq!(
            active_location(&workspace, cx),
            (file1.clone(), DisplayPoint::new(2, 0), 0.)
        );
        workspace
            .update(cx, |w, cx| Pane::go_back(w, None, cx))
            .await
            .unwrap();
        assert_eq!(
            active_location(&workspace, cx),
            (file1.clone(), DisplayPoint::new(3, 0), 0.)
        );

        fn active_location(
            workspace: &ViewHandle<Workspace>,
            cx: &mut TestAppContext,
        ) -> (ProjectPath, DisplayPoint, f32) {
            workspace.update(cx, |workspace, cx| {
                let item = workspace.active_item(cx).unwrap();
                let editor = item.downcast::<Editor>().unwrap();
                let (selections, scroll_position) = editor.update(cx, |editor, cx| {
                    (
                        editor.selections.display_ranges(cx),
                        editor.scroll_position(cx),
                    )
                });
                (
                    item.project_path(cx).unwrap(),
                    selections[0].start,
                    scroll_position.y(),
                )
            })
        }
    }

    #[gpui::test]
    async fn test_reopening_closed_items(cx: &mut TestAppContext) {
        let app_state = init_test(cx);
        app_state
            .fs
            .as_fake()
            .insert_tree(
                "/root",
                json!({
                    "a": {
                        "file1": "",
                        "file2": "",
                        "file3": "",
                        "file4": "",
                    },
                }),
            )
            .await;

        let project = Project::test(app_state.fs.clone(), ["/root".as_ref()], cx).await;
        let (_, workspace) = cx.add_window(|cx| Workspace::test_new(project, cx));
        let pane = workspace.read_with(cx, |workspace, _| workspace.active_pane().clone());

        let entries = cx.read(|cx| workspace.file_project_paths(cx));
        let file1 = entries[0].clone();
        let file2 = entries[1].clone();
        let file3 = entries[2].clone();
        let file4 = entries[3].clone();

        let file1_item_id = workspace
            .update(cx, |w, cx| w.open_path(file1.clone(), None, true, cx))
            .await
            .unwrap()
            .id();
        let file2_item_id = workspace
            .update(cx, |w, cx| w.open_path(file2.clone(), None, true, cx))
            .await
            .unwrap()
            .id();
        let file3_item_id = workspace
            .update(cx, |w, cx| w.open_path(file3.clone(), None, true, cx))
            .await
            .unwrap()
            .id();
        let file4_item_id = workspace
            .update(cx, |w, cx| w.open_path(file4.clone(), None, true, cx))
            .await
            .unwrap()
            .id();
        assert_eq!(active_path(&workspace, cx), Some(file4.clone()));

        // Close all the pane items in some arbitrary order.
        pane.update(cx, |pane, cx| pane.close_item_by_id(file1_item_id, cx))
            .await
            .unwrap();
        assert_eq!(active_path(&workspace, cx), Some(file4.clone()));

        pane.update(cx, |pane, cx| pane.close_item_by_id(file4_item_id, cx))
            .await
            .unwrap();
        assert_eq!(active_path(&workspace, cx), Some(file3.clone()));

        pane.update(cx, |pane, cx| pane.close_item_by_id(file2_item_id, cx))
            .await
            .unwrap();
        assert_eq!(active_path(&workspace, cx), Some(file3.clone()));

        pane.update(cx, |pane, cx| pane.close_item_by_id(file3_item_id, cx))
            .await
            .unwrap();
        assert_eq!(active_path(&workspace, cx), None);

        // Reopen all the closed items, ensuring they are reopened in the same order
        // in which they were closed.
        workspace
            .update(cx, Pane::reopen_closed_item)
            .await
            .unwrap();
        assert_eq!(active_path(&workspace, cx), Some(file3.clone()));

        workspace
            .update(cx, Pane::reopen_closed_item)
            .await
            .unwrap();
        assert_eq!(active_path(&workspace, cx), Some(file2.clone()));

        workspace
            .update(cx, Pane::reopen_closed_item)
            .await
            .unwrap();
        assert_eq!(active_path(&workspace, cx), Some(file4.clone()));

        workspace
            .update(cx, Pane::reopen_closed_item)
            .await
            .unwrap();
        assert_eq!(active_path(&workspace, cx), Some(file1.clone()));

        // Reopening past the last closed item is a no-op.
        workspace
            .update(cx, Pane::reopen_closed_item)
            .await
            .unwrap();
        assert_eq!(active_path(&workspace, cx), Some(file1.clone()));

        // Reopening closed items doesn't interfere with navigation history.
        workspace
            .update(cx, |workspace, cx| Pane::go_back(workspace, None, cx))
            .await
            .unwrap();
        assert_eq!(active_path(&workspace, cx), Some(file4.clone()));

        workspace
            .update(cx, |workspace, cx| Pane::go_back(workspace, None, cx))
            .await
            .unwrap();
        assert_eq!(active_path(&workspace, cx), Some(file2.clone()));

        workspace
            .update(cx, |workspace, cx| Pane::go_back(workspace, None, cx))
            .await
            .unwrap();
        assert_eq!(active_path(&workspace, cx), Some(file3.clone()));

        workspace
            .update(cx, |workspace, cx| Pane::go_back(workspace, None, cx))
            .await
            .unwrap();
        assert_eq!(active_path(&workspace, cx), Some(file4.clone()));

        workspace
            .update(cx, |workspace, cx| Pane::go_back(workspace, None, cx))
            .await
            .unwrap();
        assert_eq!(active_path(&workspace, cx), Some(file3.clone()));

        workspace
            .update(cx, |workspace, cx| Pane::go_back(workspace, None, cx))
            .await
            .unwrap();
        assert_eq!(active_path(&workspace, cx), Some(file2.clone()));

        workspace
            .update(cx, |workspace, cx| Pane::go_back(workspace, None, cx))
            .await
            .unwrap();
        assert_eq!(active_path(&workspace, cx), Some(file1.clone()));

        workspace
            .update(cx, |workspace, cx| Pane::go_back(workspace, None, cx))
            .await
            .unwrap();
        assert_eq!(active_path(&workspace, cx), Some(file1.clone()));

        fn active_path(
            workspace: &ViewHandle<Workspace>,
            cx: &TestAppContext,
        ) -> Option<ProjectPath> {
            workspace.read_with(cx, |workspace, cx| {
                let item = workspace.active_item(cx)?;
                item.project_path(cx)
            })
        }
    }

    #[gpui::test]
    async fn test_base_keymap(cx: &mut gpui::TestAppContext) {
        struct TestView;

        impl Entity for TestView {
            type Event = ();
        }

        impl View for TestView {
            fn ui_name() -> &'static str {
                "TestView"
            }

            fn render(&mut self, _: &mut ViewContext<Self>) -> AnyElement<Self> {
                Empty::new().into_any()
            }
        }

        let executor = cx.background();
        let fs = FakeFs::new(executor.clone());

        actions!(test, [A, B]);
        // From the Atom keymap
        actions!(workspace, [ActivatePreviousPane]);
        // From the JetBrains keymap
        actions!(pane, [ActivatePrevItem]);

        fs.save(
            "/settings.json".as_ref(),
            &r#"
            {
                "base_keymap": "Atom"
            }
            "#
            .into(),
            Default::default(),
        )
        .await
        .unwrap();

        fs.save(
            "/keymap.json".as_ref(),
            &r#"
            [
                {
                    "bindings": {
                        "backspace": "test::A"
                    }
                }
            ]
            "#
            .into(),
            Default::default(),
        )
        .await
        .unwrap();

        cx.update(|cx| {
            cx.set_global(SettingsStore::test(cx));
            theme::init(Assets, cx);
            welcome::init(cx);

            cx.add_global_action(|_: &A, _cx| {});
            cx.add_global_action(|_: &B, _cx| {});
            cx.add_global_action(|_: &ActivatePreviousPane, _cx| {});
            cx.add_global_action(|_: &ActivatePrevItem, _cx| {});

            let settings_rx = watch_config_file(
                executor.clone(),
                fs.clone(),
                PathBuf::from("/settings.json"),
            );
            let keymap_rx =
                watch_config_file(executor.clone(), fs.clone(), PathBuf::from("/keymap.json"));

            handle_keymap_file_changes(keymap_rx, cx);
            handle_settings_file_changes(settings_rx, cx);
        });

        cx.foreground().run_until_parked();

        let (window_id, _view) = cx.add_window(|_| TestView);

        // Test loading the keymap base at all
        assert_key_bindings_for(
            window_id,
            cx,
            vec![("backspace", &A), ("k", &ActivatePreviousPane)],
            line!(),
        );

        // Test modifying the users keymap, while retaining the base keymap
        fs.save(
            "/keymap.json".as_ref(),
            &r#"
            [
                {
                    "bindings": {
                        "backspace": "test::B"
                    }
                }
            ]
            "#
            .into(),
            Default::default(),
        )
        .await
        .unwrap();

        cx.foreground().run_until_parked();

        assert_key_bindings_for(
            window_id,
            cx,
            vec![("backspace", &B), ("k", &ActivatePreviousPane)],
            line!(),
        );

        // Test modifying the base, while retaining the users keymap
        fs.save(
            "/settings.json".as_ref(),
            &r#"
            {
                "base_keymap": "JetBrains"
            }
            "#
            .into(),
            Default::default(),
        )
        .await
        .unwrap();

        cx.foreground().run_until_parked();

        assert_key_bindings_for(
            window_id,
            cx,
            vec![("backspace", &B), ("[", &ActivatePrevItem)],
            line!(),
        );

        fn assert_key_bindings_for<'a>(
            window_id: usize,
            cx: &TestAppContext,
            actions: Vec<(&'static str, &'a dyn Action)>,
            line: u32,
        ) {
            for (key, action) in actions {
                // assert that...
                assert!(
                    cx.available_actions(window_id, 0)
                        .into_iter()
                        .any(|(_, bound_action, b)| {
                            // action names match...
                            bound_action.name() == action.name()
                        && bound_action.namespace() == action.namespace()
                        // and key strokes contain the given key
                        && b.iter()
                            .any(|binding| binding.keystrokes().iter().any(|k| k.key == key))
                        }),
                    "On {} Failed to find {} with key binding {}",
                    line,
                    action.name(),
                    key
                );
            }
        }
    }

    #[gpui::test]
    fn test_bundled_settings_and_themes(cx: &mut AppContext) {
        cx.platform()
            .fonts()
            .add_fonts(&[
                Assets
                    .load("fonts/zed-sans/zed-sans-extended.ttf")
                    .unwrap()
                    .to_vec()
                    .into(),
                Assets
                    .load("fonts/zed-mono/zed-mono-extended.ttf")
                    .unwrap()
                    .to_vec()
                    .into(),
            ])
            .unwrap();
        let themes = ThemeRegistry::new(Assets, cx.font_cache().clone());
        let mut settings = SettingsStore::default();
        settings
            .set_default_settings(&settings::default_settings(), cx)
            .unwrap();
        cx.set_global(settings);
        theme::init(Assets, cx);

        let mut has_default_theme = false;
        for theme_name in themes.list(false).map(|meta| meta.name) {
            let theme = themes.get(&theme_name).unwrap();
            assert_eq!(theme.meta.name, theme_name);
            if theme.meta.name == settings::get::<ThemeSettings>(cx).theme.meta.name {
                has_default_theme = true;
            }
        }
        assert!(has_default_theme);
    }

    #[gpui::test]
    fn test_bundled_languages(cx: &mut AppContext) {
        let mut languages = LanguageRegistry::test();
        languages.set_executor(cx.background().clone());
        let languages = Arc::new(languages);
        let http = FakeHttpClient::with_404_response();
        let node_runtime = NodeRuntime::new(http, cx.background().to_owned());
        languages::init(languages.clone(), node_runtime);
        for name in languages.language_names() {
            languages.language_for_name(&name);
        }
        cx.foreground().run_until_parked();
    }

    fn init_test(cx: &mut TestAppContext) -> Arc<AppState> {
        cx.foreground().forbid_parking();
        cx.update(|cx| {
            let mut app_state = AppState::test(cx);
            let state = Arc::get_mut(&mut app_state).unwrap();
            state.initialize_workspace = initialize_workspace;
            state.build_window_options = build_window_options;
            theme::init((), cx);
            call::init(app_state.client.clone(), app_state.user_store.clone(), cx);
            workspace::init(app_state.clone(), cx);
            language::init(cx);
            editor::init(cx);
            pane::init(cx);
            app_state
        })
    }

    fn rust_lang() -> Arc<language::Language> {
        Arc::new(language::Language::new(
            language::LanguageConfig {
                name: "Rust".into(),
                path_suffixes: vec!["rs".to_string()],
                ..Default::default()
            },
            Some(tree_sitter_rust::language()),
        ))
    }
}<|MERGE_RESOLUTION|>--- conflicted
+++ resolved
@@ -38,13 +38,8 @@
 use welcome::BaseKeymap;
 pub use workspace;
 use workspace::{
-<<<<<<< HEAD
     create_and_open_local_file, dock::PanelHandle, open_new, AppState, NewFile, NewWindow,
-    Workspace,
-=======
-    create_and_open_local_file, open_new, sidebar::SidebarSide, AppState, NewFile, NewWindow,
     Workspace, WorkspaceSettings,
->>>>>>> cb1b64e5
 };
 
 #[derive(Deserialize, Clone, PartialEq)]
@@ -300,36 +295,14 @@
             })
             .detach();
 
-<<<<<<< HEAD
             cx.emit(workspace::Event::PaneAdded(workspace.active_pane().clone()));
-=======
-    let toggle_terminal = cx.add_view(|cx| TerminalButton::new(workspace_handle.clone(), cx));
-    let copilot = cx.add_view(|cx| copilot_button::CopilotButton::new(app_state.fs.clone(), cx));
-    let diagnostic_summary =
-        cx.add_view(|cx| diagnostics::items::DiagnosticIndicator::new(workspace, cx));
-    let activity_indicator =
-        activity_indicator::ActivityIndicator::new(workspace, app_state.languages.clone(), cx);
-    let active_buffer_language =
-        cx.add_view(|_| language_selector::ActiveBufferLanguage::new(workspace));
-    let feedback_button =
-        cx.add_view(|_| feedback::deploy_feedback_button::DeployFeedbackButton::new(workspace));
-    let cursor_position = cx.add_view(|_| editor::items::CursorPosition::new());
-    workspace.status_bar().update(cx, |status_bar, cx| {
-        status_bar.add_left_item(diagnostic_summary, cx);
-        status_bar.add_left_item(activity_indicator, cx);
-        status_bar.add_right_item(toggle_terminal, cx);
-        status_bar.add_right_item(feedback_button, cx);
-        status_bar.add_right_item(copilot, cx);
-        status_bar.add_right_item(active_buffer_language, cx);
-        status_bar.add_right_item(cursor_position, cx);
-    });
->>>>>>> cb1b64e5
 
             let collab_titlebar_item =
                 cx.add_view(|cx| CollabTitlebarItem::new(workspace, &workspace_handle, cx));
             workspace.set_titlebar_item(collab_titlebar_item.into_any(), cx);
 
-            let copilot = cx.add_view(|cx| copilot_button::CopilotButton::new(cx));
+            let copilot =
+                cx.add_view(|cx| copilot_button::CopilotButton::new(app_state.fs.clone(), cx));
             let diagnostic_summary =
                 cx.add_view(|cx| diagnostics::items::DiagnosticIndicator::new(workspace, cx));
             let activity_indicator = activity_indicator::ActivityIndicator::new(

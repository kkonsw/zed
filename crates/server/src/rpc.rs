mod store;

use super::{
    auth::process_auth_header,
    db::{ChannelId, MessageId, UserId},
    AppState,
};
use anyhow::anyhow;
use async_std::task;
use async_tungstenite::{tungstenite::protocol::Role, WebSocketStream};
use collections::{HashMap, HashSet};
use futures::{future::BoxFuture, FutureExt};
use parking_lot::{RwLock, RwLockReadGuard, RwLockWriteGuard};
use postage::{mpsc, prelude::Sink as _, prelude::Stream as _};
use rpc::{
    proto::{self, AnyTypedEnvelope, EnvelopedMessage},
    Connection, ConnectionId, Peer, TypedEnvelope,
};
use sha1::{Digest as _, Sha1};
use std::{any::TypeId, future::Future, mem, sync::Arc, time::Instant};
use store::{Store, Worktree};
use surf::StatusCode;
use tide::log;
use tide::{
    http::headers::{HeaderName, CONNECTION, UPGRADE},
    Request, Response,
};
use time::OffsetDateTime;

type MessageHandler = Box<
    dyn Send
        + Sync
        + Fn(Arc<Server>, Box<dyn AnyTypedEnvelope>) -> BoxFuture<'static, tide::Result<()>>,
>;

pub struct Server {
    peer: Arc<Peer>,
    store: RwLock<Store>,
    app_state: Arc<AppState>,
    handlers: HashMap<TypeId, MessageHandler>,
    notifications: Option<mpsc::Sender<()>>,
}

const MESSAGE_COUNT_PER_PAGE: usize = 100;
const MAX_MESSAGE_LEN: usize = 1024;

impl Server {
    pub fn new(
        app_state: Arc<AppState>,
        peer: Arc<Peer>,
        notifications: Option<mpsc::Sender<()>>,
    ) -> Arc<Self> {
        let mut server = Self {
            peer,
            app_state,
            store: Default::default(),
            handlers: Default::default(),
            notifications,
        };

        server
            .add_handler(Server::ping)
            .add_handler(Server::open_worktree)
            .add_handler(Server::close_worktree)
            .add_handler(Server::share_worktree)
            .add_handler(Server::unshare_worktree)
            .add_handler(Server::join_worktree)
            .add_handler(Server::leave_worktree)
            .add_handler(Server::update_worktree)
            .add_handler(Server::open_buffer)
            .add_handler(Server::close_buffer)
            .add_handler(Server::update_buffer)
            .add_handler(Server::buffer_saved)
            .add_handler(Server::save_buffer)
            .add_handler(Server::get_channels)
            .add_handler(Server::get_users)
            .add_handler(Server::join_channel)
            .add_handler(Server::leave_channel)
            .add_handler(Server::send_channel_message)
            .add_handler(Server::get_channel_messages);

        Arc::new(server)
    }

    fn add_handler<F, Fut, M>(&mut self, handler: F) -> &mut Self
    where
        F: 'static + Send + Sync + Fn(Arc<Self>, TypedEnvelope<M>) -> Fut,
        Fut: 'static + Send + Future<Output = tide::Result<()>>,
        M: EnvelopedMessage,
    {
        let prev_handler = self.handlers.insert(
            TypeId::of::<M>(),
            Box::new(move |server, envelope| {
                let envelope = envelope.into_any().downcast::<TypedEnvelope<M>>().unwrap();
                (handler)(server, *envelope).boxed()
            }),
        );
        if prev_handler.is_some() {
            panic!("registered a handler for the same message twice");
        }
        self
    }

    pub fn handle_connection(
        self: &Arc<Self>,
        connection: Connection,
        addr: String,
        user_id: UserId,
        mut send_connection_id: Option<postage::mpsc::Sender<ConnectionId>>,
    ) -> impl Future<Output = ()> {
        let mut this = self.clone();
        async move {
            let (connection_id, handle_io, mut incoming_rx) =
                this.peer.add_connection(connection).await;

            if let Some(send_connection_id) = send_connection_id.as_mut() {
                let _ = send_connection_id.send(connection_id).await;
            }

            this.state_mut().add_connection(connection_id, user_id);
            if let Err(err) = this.update_contacts_for_users(&[user_id]).await {
                log::error!("error updating contacts for {:?}: {}", user_id, err);
            }

            let handle_io = handle_io.fuse();
            futures::pin_mut!(handle_io);
            loop {
                let next_message = incoming_rx.recv().fuse();
                futures::pin_mut!(next_message);
                futures::select_biased! {
                    message = next_message => {
                        if let Some(message) = message {
                            let start_time = Instant::now();
                            log::info!("RPC message received: {}", message.payload_type_name());
                            if let Some(handler) = this.handlers.get(&message.payload_type_id()) {
                                if let Err(err) = (handler)(this.clone(), message).await {
                                    log::error!("error handling message: {:?}", err);
                                } else {
                                    log::info!("RPC message handled. duration:{:?}", start_time.elapsed());
                                }

                                if let Some(mut notifications) = this.notifications.clone() {
                                    let _ = notifications.send(()).await;
                                }
                            } else {
                                log::warn!("unhandled message: {}", message.payload_type_name());
                            }
                        } else {
                            log::info!("rpc connection closed {:?}", addr);
                            break;
                        }
                    }
                    handle_io = handle_io => {
                        if let Err(err) = handle_io {
                            log::error!("error handling rpc connection {:?} - {:?}", addr, err);
                        }
                        break;
                    }
                }
            }

            if let Err(err) = this.sign_out(connection_id).await {
                log::error!("error signing out connection {:?} - {:?}", addr, err);
            }
        }
    }

    async fn sign_out(self: &mut Arc<Self>, connection_id: ConnectionId) -> tide::Result<()> {
        self.peer.disconnect(connection_id).await;
        let removed_connection = self.state_mut().remove_connection(connection_id)?;

        for (worktree_id, worktree) in removed_connection.hosted_worktrees {
            if let Some(share) = worktree.share {
                broadcast(
                    connection_id,
                    share.guests.keys().copied().collect(),
                    |conn_id| {
                        self.peer
                            .send(conn_id, proto::UnshareWorktree { worktree_id })
                    },
                )
                .await?;
            }
        }

        for (worktree_id, peer_ids) in removed_connection.guest_worktree_ids {
            broadcast(connection_id, peer_ids, |conn_id| {
                self.peer.send(
                    conn_id,
                    proto::RemoveCollaborator {
                        worktree_id,
                        peer_id: connection_id.0,
                    },
                )
            })
            .await?;
        }

        self.update_contacts_for_users(removed_connection.contact_ids.iter())
            .await?;

        Ok(())
    }

    async fn ping(self: Arc<Server>, request: TypedEnvelope<proto::Ping>) -> tide::Result<()> {
        self.peer.respond(request.receipt(), proto::Ack {}).await?;
        Ok(())
    }

    async fn open_worktree(
        mut self: Arc<Server>,
        request: TypedEnvelope<proto::OpenWorktree>,
    ) -> tide::Result<()> {
        let receipt = request.receipt();
        let host_user_id = self.state().user_id_for_connection(request.sender_id)?;

        let mut contact_user_ids = HashSet::default();
        contact_user_ids.insert(host_user_id);
        for github_login in request.payload.authorized_logins {
            match self.app_state.db.create_user(&github_login, false).await {
                Ok(contact_user_id) => {
                    contact_user_ids.insert(contact_user_id);
                }
                Err(err) => {
                    let message = err.to_string();
                    self.peer
                        .respond_with_error(receipt, proto::Error { message })
                        .await?;
                    return Ok(());
                }
            }
        }

        let contact_user_ids = contact_user_ids.into_iter().collect::<Vec<_>>();
        let worktree_id = self.state_mut().add_worktree(Worktree {
            host_connection_id: request.sender_id,
            host_user_id,
            authorized_user_ids: contact_user_ids.clone(),
            root_name: request.payload.root_name,
            share: None,
        });

        self.peer
            .respond(receipt, proto::OpenWorktreeResponse { worktree_id })
            .await?;
        self.update_contacts_for_users(&contact_user_ids).await?;

        Ok(())
    }

    async fn close_worktree(
        mut self: Arc<Server>,
        request: TypedEnvelope<proto::CloseWorktree>,
    ) -> tide::Result<()> {
        let worktree_id = request.payload.worktree_id;
        let worktree = self
            .state_mut()
            .remove_worktree(worktree_id, request.sender_id)?;

        if let Some(share) = worktree.share {
            broadcast(
                request.sender_id,
                share.guests.keys().copied().collect(),
                |conn_id| {
                    self.peer
                        .send(conn_id, proto::UnshareWorktree { worktree_id })
                },
            )
            .await?;
        }
        self.update_contacts_for_users(&worktree.authorized_user_ids)
            .await?;
        Ok(())
    }

    async fn share_worktree(
        mut self: Arc<Server>,
        mut request: TypedEnvelope<proto::ShareWorktree>,
    ) -> tide::Result<()> {
        let worktree = request
            .payload
            .worktree
            .as_mut()
            .ok_or_else(|| anyhow!("missing worktree"))?;
        let entries = mem::take(&mut worktree.entries)
            .into_iter()
            .map(|entry| (entry.id, entry))
            .collect();

        let contact_user_ids =
            self.state_mut()
                .share_worktree(worktree.id, request.sender_id, entries);
        if let Some(contact_user_ids) = contact_user_ids {
            self.peer
                .respond(request.receipt(), proto::ShareWorktreeResponse {})
                .await?;
            self.update_contacts_for_users(&contact_user_ids).await?;
        } else {
            self.peer
                .respond_with_error(
                    request.receipt(),
                    proto::Error {
                        message: "no such worktree".to_string(),
                    },
                )
                .await?;
        }
        Ok(())
    }

    async fn unshare_worktree(
        mut self: Arc<Server>,
        request: TypedEnvelope<proto::UnshareWorktree>,
    ) -> tide::Result<()> {
        let worktree_id = request.payload.worktree_id;
        let worktree = self
            .state_mut()
            .unshare_worktree(worktree_id, request.sender_id)?;

        broadcast(request.sender_id, worktree.connection_ids, |conn_id| {
            self.peer
                .send(conn_id, proto::UnshareWorktree { worktree_id })
        })
        .await?;
        self.update_contacts_for_users(&worktree.authorized_user_ids)
            .await?;

        Ok(())
    }

    async fn join_worktree(
        mut self: Arc<Server>,
        request: TypedEnvelope<proto::JoinWorktree>,
    ) -> tide::Result<()> {
        let worktree_id = request.payload.worktree_id;

        let user_id = self.state().user_id_for_connection(request.sender_id)?;
        let response_data = self
            .state_mut()
            .join_worktree(request.sender_id, user_id, worktree_id)
            .and_then(|joined| {
                let share = joined.worktree.share()?;
                let peer_count = share.guests.len();
                let mut collaborators = Vec::with_capacity(peer_count);
                collaborators.push(proto::Collaborator {
                    peer_id: joined.worktree.host_connection_id.0,
                    replica_id: 0,
                    user_id: joined.worktree.host_user_id.to_proto(),
                });
                for (peer_conn_id, (peer_replica_id, peer_user_id)) in &share.guests {
                    if *peer_conn_id != request.sender_id {
                        collaborators.push(proto::Collaborator {
                            peer_id: peer_conn_id.0,
                            replica_id: *peer_replica_id as u32,
                            user_id: peer_user_id.to_proto(),
                        });
                    }
                }
                let response = proto::JoinWorktreeResponse {
                    worktree: Some(proto::Worktree {
                        id: worktree_id,
                        root_name: joined.worktree.root_name.clone(),
                        entries: share.entries.values().cloned().collect(),
                    }),
                    replica_id: joined.replica_id as u32,
                    collaborators,
                };
                let connection_ids = joined.worktree.connection_ids();
                let contact_user_ids = joined.worktree.authorized_user_ids.clone();
                Ok((response, connection_ids, contact_user_ids))
            });

        match response_data {
            Ok((response, connection_ids, contact_user_ids)) => {
                broadcast(request.sender_id, connection_ids, |conn_id| {
                    self.peer.send(
                        conn_id,
                        proto::AddCollaborator {
                            worktree_id,
                            collaborator: Some(proto::Collaborator {
                                peer_id: request.sender_id.0,
                                replica_id: response.replica_id,
                                user_id: user_id.to_proto(),
                            }),
                        },
                    )
                })
                .await?;
                self.peer.respond(request.receipt(), response).await?;
                self.update_contacts_for_users(&contact_user_ids).await?;
            }
            Err(error) => {
                self.peer
                    .respond_with_error(
                        request.receipt(),
                        proto::Error {
                            message: error.to_string(),
                        },
                    )
                    .await?;
            }
        }

        Ok(())
    }

    async fn leave_worktree(
        mut self: Arc<Server>,
        request: TypedEnvelope<proto::LeaveWorktree>,
    ) -> tide::Result<()> {
        let sender_id = request.sender_id;
        let worktree_id = request.payload.worktree_id;
        let worktree = self.state_mut().leave_worktree(sender_id, worktree_id);
        if let Some(worktree) = worktree {
            broadcast(sender_id, worktree.connection_ids, |conn_id| {
                self.peer.send(
                    conn_id,
                    proto::RemoveCollaborator {
                        worktree_id,
                        peer_id: sender_id.0,
                    },
                )
            })
            .await?;
            self.update_contacts_for_users(&worktree.authorized_user_ids)
                .await?;
        }
        Ok(())
    }

    async fn update_worktree(
        mut self: Arc<Server>,
        request: TypedEnvelope<proto::UpdateWorktree>,
    ) -> tide::Result<()> {
        let connection_ids = self.state_mut().update_worktree(
            request.sender_id,
            request.payload.worktree_id,
            &request.payload.removed_entries,
            &request.payload.updated_entries,
        )?;

        broadcast(request.sender_id, connection_ids, |connection_id| {
            self.peer
                .forward_send(request.sender_id, connection_id, request.payload.clone())
        })
        .await?;

        Ok(())
    }

    async fn open_buffer(
        self: Arc<Server>,
        request: TypedEnvelope<proto::OpenBuffer>,
    ) -> tide::Result<()> {
        let receipt = request.receipt();
        let host_connection_id = self
            .state()
            .worktree_host_connection_id(request.sender_id, request.payload.worktree_id)?;
        let response = self
            .peer
            .forward_request(request.sender_id, host_connection_id, request.payload)
            .await?;
        self.peer.respond(receipt, response).await?;
        Ok(())
    }

    async fn close_buffer(
        self: Arc<Server>,
        request: TypedEnvelope<proto::CloseBuffer>,
    ) -> tide::Result<()> {
        let host_connection_id = self
            .state()
            .worktree_host_connection_id(request.sender_id, request.payload.worktree_id)?;
        self.peer
            .forward_send(request.sender_id, host_connection_id, request.payload)
            .await?;
        Ok(())
    }

    async fn save_buffer(
        self: Arc<Server>,
        request: TypedEnvelope<proto::SaveBuffer>,
    ) -> tide::Result<()> {
        let host;
        let guests;
        {
            let state = self.state();
            host = state
                .worktree_host_connection_id(request.sender_id, request.payload.worktree_id)?;
            guests = state
                .worktree_guest_connection_ids(request.sender_id, request.payload.worktree_id)?;
        }

        let sender = request.sender_id;
        let receipt = request.receipt();
        let response = self
            .peer
            .forward_request(sender, host, request.payload.clone())
            .await?;

        broadcast(host, guests, |conn_id| {
            let response = response.clone();
            let peer = &self.peer;
            async move {
                if conn_id == sender {
                    peer.respond(receipt, response).await
                } else {
                    peer.forward_send(host, conn_id, response).await
                }
            }
        })
        .await?;

        Ok(())
    }

    async fn update_buffer(
        self: Arc<Server>,
        request: TypedEnvelope<proto::UpdateBuffer>,
    ) -> tide::Result<()> {
        let receiver_ids = self
            .state()
            .worktree_connection_ids(request.sender_id, request.payload.worktree_id)?;
        broadcast(request.sender_id, receiver_ids, |connection_id| {
            self.peer
                .forward_send(request.sender_id, connection_id, request.payload.clone())
        })
        .await?;
        self.peer.respond(request.receipt(), proto::Ack {}).await?;
        Ok(())
    }

    async fn buffer_saved(
        self: Arc<Server>,
        request: TypedEnvelope<proto::BufferSaved>,
    ) -> tide::Result<()> {
        let receiver_ids = self
            .state()
            .worktree_connection_ids(request.sender_id, request.payload.worktree_id)?;
        broadcast(request.sender_id, receiver_ids, |connection_id| {
            self.peer
                .forward_send(request.sender_id, connection_id, request.payload.clone())
        })
        .await?;
        Ok(())
    }

    async fn get_channels(
        self: Arc<Server>,
        request: TypedEnvelope<proto::GetChannels>,
    ) -> tide::Result<()> {
        let user_id = self.state().user_id_for_connection(request.sender_id)?;
        let channels = self.app_state.db.get_accessible_channels(user_id).await?;
        self.peer
            .respond(
                request.receipt(),
                proto::GetChannelsResponse {
                    channels: channels
                        .into_iter()
                        .map(|chan| proto::Channel {
                            id: chan.id.to_proto(),
                            name: chan.name,
                        })
                        .collect(),
                },
            )
            .await?;
        Ok(())
    }

    async fn get_users(
        self: Arc<Server>,
        request: TypedEnvelope<proto::GetUsers>,
    ) -> tide::Result<()> {
        let receipt = request.receipt();
        let user_ids = request.payload.user_ids.into_iter().map(UserId::from_proto);
        let users = self
            .app_state
            .db
            .get_users_by_ids(user_ids)
            .await?
            .into_iter()
            .map(|user| proto::User {
                id: user.id.to_proto(),
                avatar_url: format!("https://github.com/{}.png?size=128", user.github_login),
                github_login: user.github_login,
            })
            .collect();
        self.peer
            .respond(receipt, proto::GetUsersResponse { users })
            .await?;
        Ok(())
    }

    async fn update_contacts_for_users<'a>(
        self: &Arc<Server>,
        user_ids: impl IntoIterator<Item = &'a UserId>,
    ) -> tide::Result<()> {
        let mut send_futures = Vec::new();

        {
            let state = self.state();
            for user_id in user_ids {
                let contacts = state.contacts_for_user(*user_id);
                for connection_id in state.connection_ids_for_user(*user_id) {
                    send_futures.push(self.peer.send(
                        connection_id,
                        proto::UpdateContacts {
                            contacts: contacts.clone(),
                        },
                    ));
                }
            }
        }
        futures::future::try_join_all(send_futures).await?;

        Ok(())
    }

    async fn join_channel(
        mut self: Arc<Self>,
        request: TypedEnvelope<proto::JoinChannel>,
    ) -> tide::Result<()> {
        let user_id = self.state().user_id_for_connection(request.sender_id)?;
        let channel_id = ChannelId::from_proto(request.payload.channel_id);
        if !self
            .app_state
            .db
            .can_user_access_channel(user_id, channel_id)
            .await?
        {
            Err(anyhow!("access denied"))?;
        }

        self.state_mut().join_channel(request.sender_id, channel_id);
        let messages = self
            .app_state
            .db
            .get_channel_messages(channel_id, MESSAGE_COUNT_PER_PAGE, None)
            .await?
            .into_iter()
            .map(|msg| proto::ChannelMessage {
                id: msg.id.to_proto(),
                body: msg.body,
                timestamp: msg.sent_at.unix_timestamp() as u64,
                sender_id: msg.sender_id.to_proto(),
                nonce: Some(msg.nonce.as_u128().into()),
            })
            .collect::<Vec<_>>();
        self.peer
            .respond(
                request.receipt(),
                proto::JoinChannelResponse {
                    done: messages.len() < MESSAGE_COUNT_PER_PAGE,
                    messages,
                },
            )
            .await?;
        Ok(())
    }

    async fn leave_channel(
        mut self: Arc<Self>,
        request: TypedEnvelope<proto::LeaveChannel>,
    ) -> tide::Result<()> {
        let user_id = self.state().user_id_for_connection(request.sender_id)?;
        let channel_id = ChannelId::from_proto(request.payload.channel_id);
        if !self
            .app_state
            .db
            .can_user_access_channel(user_id, channel_id)
            .await?
        {
            Err(anyhow!("access denied"))?;
        }

        self.state_mut()
            .leave_channel(request.sender_id, channel_id);

        Ok(())
    }

    async fn send_channel_message(
        self: Arc<Self>,
        request: TypedEnvelope<proto::SendChannelMessage>,
    ) -> tide::Result<()> {
        let receipt = request.receipt();
        let channel_id = ChannelId::from_proto(request.payload.channel_id);
        let user_id;
        let connection_ids;
        {
            let state = self.state();
            user_id = state.user_id_for_connection(request.sender_id)?;
            if let Some(ids) = state.channel_connection_ids(channel_id) {
                connection_ids = ids;
            } else {
                return Ok(());
            }
        }

        // Validate the message body.
        let body = request.payload.body.trim().to_string();
        if body.len() > MAX_MESSAGE_LEN {
            self.peer
                .respond_with_error(
                    receipt,
                    proto::Error {
                        message: "message is too long".to_string(),
                    },
                )
                .await?;
            return Ok(());
        }
        if body.is_empty() {
            self.peer
                .respond_with_error(
                    receipt,
                    proto::Error {
                        message: "message can't be blank".to_string(),
                    },
                )
                .await?;
            return Ok(());
        }

        let timestamp = OffsetDateTime::now_utc();
        let nonce = if let Some(nonce) = request.payload.nonce {
            nonce
        } else {
            self.peer
                .respond_with_error(
                    receipt,
                    proto::Error {
                        message: "nonce can't be blank".to_string(),
                    },
                )
                .await?;
            return Ok(());
        };

        let message_id = self
            .app_state
            .db
            .create_channel_message(channel_id, user_id, &body, timestamp, nonce.clone().into())
            .await?
            .to_proto();
        let message = proto::ChannelMessage {
            sender_id: user_id.to_proto(),
            id: message_id,
            body,
            timestamp: timestamp.unix_timestamp() as u64,
            nonce: Some(nonce),
        };
        broadcast(request.sender_id, connection_ids, |conn_id| {
            self.peer.send(
                conn_id,
                proto::ChannelMessageSent {
                    channel_id: channel_id.to_proto(),
                    message: Some(message.clone()),
                },
            )
        })
        .await?;
        self.peer
            .respond(
                receipt,
                proto::SendChannelMessageResponse {
                    message: Some(message),
                },
            )
            .await?;
        Ok(())
    }

    async fn get_channel_messages(
        self: Arc<Self>,
        request: TypedEnvelope<proto::GetChannelMessages>,
    ) -> tide::Result<()> {
        let user_id = self.state().user_id_for_connection(request.sender_id)?;
        let channel_id = ChannelId::from_proto(request.payload.channel_id);
        if !self
            .app_state
            .db
            .can_user_access_channel(user_id, channel_id)
            .await?
        {
            Err(anyhow!("access denied"))?;
        }

        let messages = self
            .app_state
            .db
            .get_channel_messages(
                channel_id,
                MESSAGE_COUNT_PER_PAGE,
                Some(MessageId::from_proto(request.payload.before_message_id)),
            )
            .await?
            .into_iter()
            .map(|msg| proto::ChannelMessage {
                id: msg.id.to_proto(),
                body: msg.body,
                timestamp: msg.sent_at.unix_timestamp() as u64,
                sender_id: msg.sender_id.to_proto(),
                nonce: Some(msg.nonce.as_u128().into()),
            })
            .collect::<Vec<_>>();
        self.peer
            .respond(
                request.receipt(),
                proto::GetChannelMessagesResponse {
                    done: messages.len() < MESSAGE_COUNT_PER_PAGE,
                    messages,
                },
            )
            .await?;
        Ok(())
    }

    fn state<'a>(self: &'a Arc<Self>) -> RwLockReadGuard<'a, Store> {
        self.store.read()
    }

    fn state_mut<'a>(self: &'a mut Arc<Self>) -> RwLockWriteGuard<'a, Store> {
        self.store.write()
    }
}

pub async fn broadcast<F, T>(
    sender_id: ConnectionId,
    receiver_ids: Vec<ConnectionId>,
    mut f: F,
) -> anyhow::Result<()>
where
    F: FnMut(ConnectionId) -> T,
    T: Future<Output = anyhow::Result<()>>,
{
    let futures = receiver_ids
        .into_iter()
        .filter(|id| *id != sender_id)
        .map(|id| f(id));
    futures::future::try_join_all(futures).await?;
    Ok(())
}

pub fn add_routes(app: &mut tide::Server<Arc<AppState>>, rpc: &Arc<Peer>) {
    let server = Server::new(app.state().clone(), rpc.clone(), None);
    app.at("/rpc").get(move |request: Request<Arc<AppState>>| {
        let server = server.clone();
        async move {
            const WEBSOCKET_GUID: &str = "258EAFA5-E914-47DA-95CA-C5AB0DC85B11";

            let connection_upgrade = header_contains_ignore_case(&request, CONNECTION, "upgrade");
            let upgrade_to_websocket = header_contains_ignore_case(&request, UPGRADE, "websocket");
            let upgrade_requested = connection_upgrade && upgrade_to_websocket;
            let client_protocol_version: Option<u32> = request
                .header("X-Zed-Protocol-Version")
                .and_then(|v| v.as_str().parse().ok());

            if !upgrade_requested || client_protocol_version != Some(rpc::PROTOCOL_VERSION) {
                return Ok(Response::new(StatusCode::UpgradeRequired));
            }

            let header = match request.header("Sec-Websocket-Key") {
                Some(h) => h.as_str(),
                None => return Err(anyhow!("expected sec-websocket-key"))?,
            };

            let user_id = process_auth_header(&request).await?;

            let mut response = Response::new(StatusCode::SwitchingProtocols);
            response.insert_header(UPGRADE, "websocket");
            response.insert_header(CONNECTION, "Upgrade");
            let hash = Sha1::new().chain(header).chain(WEBSOCKET_GUID).finalize();
            response.insert_header("Sec-Websocket-Accept", base64::encode(&hash[..]));
            response.insert_header("Sec-Websocket-Version", "13");

            let http_res: &mut tide::http::Response = response.as_mut();
            let upgrade_receiver = http_res.recv_upgrade().await;
            let addr = request.remote().unwrap_or("unknown").to_string();
            task::spawn(async move {
                if let Some(stream) = upgrade_receiver.await {
                    server
                        .handle_connection(
                            Connection::new(
                                WebSocketStream::from_raw_socket(stream, Role::Server, None).await,
                            ),
                            addr,
                            user_id,
                            None,
                        )
                        .await;
                }
            });

            Ok(response)
        }
    });
}

fn header_contains_ignore_case<T>(
    request: &tide::Request<T>,
    header_name: HeaderName,
    value: &str,
) -> bool {
    request
        .header(header_name)
        .map(|h| {
            h.as_str()
                .split(',')
                .any(|s| s.trim().eq_ignore_ascii_case(value.trim()))
        })
        .unwrap_or(false)
}

#[cfg(test)]
mod tests {
    use super::*;
    use crate::{
        auth,
        db::{tests::TestDb, UserId},
        github, AppState, Config,
    };
    use ::rpc::Peer;
    use async_std::task;
    use gpui::{ModelHandle, TestAppContext};
    use parking_lot::Mutex;
    use postage::{mpsc, watch};
    use rpc::PeerId;
    use serde_json::json;
    use sqlx::types::time::OffsetDateTime;
    use std::{
        ops::Deref,
        path::Path,
        sync::{
            atomic::{AtomicBool, Ordering::SeqCst},
            Arc,
        },
        time::Duration,
    };
    use zed::{
        client::{
            self, test::FakeHttpClient, Channel, ChannelDetails, ChannelList, Client, Credentials,
            EstablishConnectionError, UserStore,
        },
        contacts_panel::JoinWorktree,
        editor::{Editor, EditorSettings, Input},
        fs::{FakeFs, Fs as _},
        language::{
<<<<<<< HEAD
            tree_sitter_rust, Diagnostic, Language, LanguageConfig, LanguageRegistry,
            LanguageServerConfig, MultiBuffer, Point,
=======
            tree_sitter_rust, Diagnostic, DiagnosticEntry, Language, LanguageConfig,
            LanguageRegistry, LanguageServerConfig, Point,
>>>>>>> 1ed1ec21
        },
        lsp,
        project::{ProjectPath, Worktree},
        test::test_app_state,
        workspace::Workspace,
    };

    #[gpui::test]
    async fn test_share_worktree(mut cx_a: TestAppContext, mut cx_b: TestAppContext) {
        let (window_b, _) = cx_b.add_window(|_| EmptyView);
        let lang_registry = Arc::new(LanguageRegistry::new());

        // Connect to a server as 2 clients.
        let mut server = TestServer::start().await;
        let client_a = server.create_client(&mut cx_a, "user_a").await;
        let client_b = server.create_client(&mut cx_b, "user_b").await;

        cx_a.foreground().forbid_parking();

        // Share a local worktree as client A
        let fs = Arc::new(FakeFs::new());
        fs.insert_tree(
            "/a",
            json!({
                ".zed.toml": r#"collaborators = ["user_b"]"#,
                "a.txt": "a-contents",
                "b.txt": "b-contents",
            }),
        )
        .await;
        let worktree_a = Worktree::open_local(
            client_a.clone(),
            client_a.user_store.clone(),
            "/a".as_ref(),
            fs,
            lang_registry.clone(),
            &mut cx_a.to_async(),
        )
        .await
        .unwrap();
        worktree_a
            .read_with(&cx_a, |tree, _| tree.as_local().unwrap().scan_complete())
            .await;
        let worktree_id = worktree_a
            .update(&mut cx_a, |tree, cx| tree.as_local_mut().unwrap().share(cx))
            .await
            .unwrap();

        // Join that worktree as client B, and see that a guest has joined as client A.
        let worktree_b = Worktree::open_remote(
            client_b.clone(),
            worktree_id,
            lang_registry.clone(),
            client_b.user_store.clone(),
            &mut cx_b.to_async(),
        )
        .await
        .unwrap();

        let replica_id_b = worktree_b.read_with(&cx_b, |tree, _| {
            assert_eq!(
                tree.collaborators()
                    .get(&client_a.peer_id)
                    .unwrap()
                    .user
                    .github_login,
                "user_a"
            );
            tree.replica_id()
        });
        worktree_a
            .condition(&cx_a, |tree, _| {
                tree.collaborators()
                    .get(&client_b.peer_id)
                    .map_or(false, |collaborator| {
                        collaborator.replica_id == replica_id_b
                            && collaborator.user.github_login == "user_b"
                    })
            })
            .await;

        // Open the same file as client B and client A.
        let buffer_b = worktree_b
            .update(&mut cx_b, |worktree, cx| worktree.open_buffer("b.txt", cx))
            .await
            .unwrap();
        let buffer_b = cx_b.add_model(|cx| MultiBuffer::singleton(buffer_b, cx));
        buffer_b.read_with(&cx_b, |buf, _| assert_eq!(buf.text(), "b-contents"));
        worktree_a.read_with(&cx_a, |tree, cx| assert!(tree.has_open_buffer("b.txt", cx)));
        let buffer_a = worktree_a
            .update(&mut cx_a, |tree, cx| tree.open_buffer("b.txt", cx))
            .await
            .unwrap();

        // Create a selection set as client B and see that selection set as client A.
        let editor_b = cx_b.add_view(window_b, |cx| {
            Editor::for_buffer(buffer_b, |cx| EditorSettings::test(cx), cx)
        });
        buffer_a
            .condition(&cx_a, |buffer, _| buffer.selection_sets().count() == 1)
            .await;

        // Edit the buffer as client B and see that edit as client A.
        editor_b.update(&mut cx_b, |editor, cx| {
            editor.handle_input(&Input("ok, ".into()), cx)
        });
        buffer_a
            .condition(&cx_a, |buffer, _| buffer.text() == "ok, b-contents")
            .await;

        // Remove the selection set as client B, see those selections disappear as client A.
        cx_b.update(move |_| drop(editor_b));
        buffer_a
            .condition(&cx_a, |buffer, _| buffer.selection_sets().count() == 0)
            .await;

        // Close the buffer as client A, see that the buffer is closed.
        cx_a.update(move |_| drop(buffer_a));
        worktree_a
            .condition(&cx_a, |tree, cx| !tree.has_open_buffer("b.txt", cx))
            .await;

        // Dropping the worktree removes client B from client A's collaborators.
        cx_b.update(move |_| drop(worktree_b));
        worktree_a
            .condition(&cx_a, |tree, _| tree.collaborators().is_empty())
            .await;
    }

    #[gpui::test]
    async fn test_unshare_worktree(mut cx_a: TestAppContext, mut cx_b: TestAppContext) {
        cx_b.update(zed::contacts_panel::init);
        let mut app_state_a = cx_a.update(test_app_state);
        let mut app_state_b = cx_b.update(test_app_state);

        // Connect to a server as 2 clients.
        let mut server = TestServer::start().await;
        let client_a = server.create_client(&mut cx_a, "user_a").await;
        let client_b = server.create_client(&mut cx_b, "user_b").await;
        Arc::get_mut(&mut app_state_a).unwrap().client = client_a.clone();
        Arc::get_mut(&mut app_state_a).unwrap().user_store = client_a.user_store.clone();
        Arc::get_mut(&mut app_state_b).unwrap().client = client_b.clone();
        Arc::get_mut(&mut app_state_b).unwrap().user_store = client_b.user_store.clone();

        cx_a.foreground().forbid_parking();

        // Share a local worktree as client A
        let fs = Arc::new(FakeFs::new());
        fs.insert_tree(
            "/a",
            json!({
                ".zed.toml": r#"collaborators = ["user_b"]"#,
                "a.txt": "a-contents",
                "b.txt": "b-contents",
            }),
        )
        .await;
        let worktree_a = Worktree::open_local(
            app_state_a.client.clone(),
            app_state_a.user_store.clone(),
            "/a".as_ref(),
            fs,
            app_state_a.languages.clone(),
            &mut cx_a.to_async(),
        )
        .await
        .unwrap();
        worktree_a
            .read_with(&cx_a, |tree, _| tree.as_local().unwrap().scan_complete())
            .await;

        let remote_worktree_id = worktree_a
            .update(&mut cx_a, |tree, cx| tree.as_local_mut().unwrap().share(cx))
            .await
            .unwrap();

        let (window_b, workspace_b) =
            cx_b.add_window(|cx| Workspace::new(&app_state_b.as_ref().into(), cx));
        cx_b.update(|cx| {
            cx.dispatch_action(
                window_b,
                vec![workspace_b.id()],
                &JoinWorktree(remote_worktree_id),
            );
        });
        workspace_b
            .condition(&cx_b, |workspace, cx| workspace.worktrees(cx).len() == 1)
            .await;

        let local_worktree_id_b = workspace_b.read_with(&cx_b, |workspace, cx| {
            let active_pane = workspace.active_pane().read(cx);
            assert!(active_pane.active_item().is_none());
            workspace.worktrees(cx).first().unwrap().id()
        });
        workspace_b
            .update(&mut cx_b, |workspace, cx| {
                workspace.open_entry(
                    ProjectPath {
                        worktree_id: local_worktree_id_b,
                        path: Path::new("a.txt").into(),
                    },
                    cx,
                )
            })
            .unwrap()
            .await;
        workspace_b.read_with(&cx_b, |workspace, cx| {
            let active_pane = workspace.active_pane().read(cx);
            assert!(active_pane.active_item().is_some());
        });

        worktree_a.update(&mut cx_a, |tree, cx| {
            tree.as_local_mut().unwrap().unshare(cx);
        });
        workspace_b
            .condition(&cx_b, |workspace, cx| workspace.worktrees(cx).len() == 0)
            .await;
        workspace_b.read_with(&cx_b, |workspace, cx| {
            let active_pane = workspace.active_pane().read(cx);
            assert!(active_pane.active_item().is_none());
        });
    }

    #[gpui::test]
    async fn test_propagate_saves_and_fs_changes_in_shared_worktree(
        mut cx_a: TestAppContext,
        mut cx_b: TestAppContext,
        mut cx_c: TestAppContext,
    ) {
        cx_a.foreground().forbid_parking();
        let lang_registry = Arc::new(LanguageRegistry::new());

        // Connect to a server as 3 clients.
        let mut server = TestServer::start().await;
        let client_a = server.create_client(&mut cx_a, "user_a").await;
        let client_b = server.create_client(&mut cx_b, "user_b").await;
        let client_c = server.create_client(&mut cx_c, "user_c").await;

        let fs = Arc::new(FakeFs::new());

        // Share a worktree as client A.
        fs.insert_tree(
            "/a",
            json!({
                ".zed.toml": r#"collaborators = ["user_b", "user_c"]"#,
                "file1": "",
                "file2": ""
            }),
        )
        .await;

        let worktree_a = Worktree::open_local(
            client_a.clone(),
            client_a.user_store.clone(),
            "/a".as_ref(),
            fs.clone(),
            lang_registry.clone(),
            &mut cx_a.to_async(),
        )
        .await
        .unwrap();
        worktree_a
            .read_with(&cx_a, |tree, _| tree.as_local().unwrap().scan_complete())
            .await;
        let worktree_id = worktree_a
            .update(&mut cx_a, |tree, cx| tree.as_local_mut().unwrap().share(cx))
            .await
            .unwrap();

        // Join that worktree as clients B and C.
        let worktree_b = Worktree::open_remote(
            client_b.clone(),
            worktree_id,
            lang_registry.clone(),
            client_b.user_store.clone(),
            &mut cx_b.to_async(),
        )
        .await
        .unwrap();
        let worktree_c = Worktree::open_remote(
            client_c.clone(),
            worktree_id,
            lang_registry.clone(),
            client_c.user_store.clone(),
            &mut cx_c.to_async(),
        )
        .await
        .unwrap();

        // Open and edit a buffer as both guests B and C.
        let buffer_b = worktree_b
            .update(&mut cx_b, |tree, cx| tree.open_buffer("file1", cx))
            .await
            .unwrap();
        let buffer_c = worktree_c
            .update(&mut cx_c, |tree, cx| tree.open_buffer("file1", cx))
            .await
            .unwrap();
        buffer_b.update(&mut cx_b, |buf, cx| buf.edit([0..0], "i-am-b, ", cx));
        buffer_c.update(&mut cx_c, |buf, cx| buf.edit([0..0], "i-am-c, ", cx));

        // Open and edit that buffer as the host.
        let buffer_a = worktree_a
            .update(&mut cx_a, |tree, cx| tree.open_buffer("file1", cx))
            .await
            .unwrap();

        buffer_a
            .condition(&mut cx_a, |buf, _| buf.text() == "i-am-c, i-am-b, ")
            .await;
        buffer_a.update(&mut cx_a, |buf, cx| {
            buf.edit([buf.len()..buf.len()], "i-am-a", cx)
        });

        // Wait for edits to propagate
        buffer_a
            .condition(&mut cx_a, |buf, _| buf.text() == "i-am-c, i-am-b, i-am-a")
            .await;
        buffer_b
            .condition(&mut cx_b, |buf, _| buf.text() == "i-am-c, i-am-b, i-am-a")
            .await;
        buffer_c
            .condition(&mut cx_c, |buf, _| buf.text() == "i-am-c, i-am-b, i-am-a")
            .await;

        // Edit the buffer as the host and concurrently save as guest B.
        let save_b = buffer_b.update(&mut cx_b, |buf, cx| buf.save(cx).unwrap());
        buffer_a.update(&mut cx_a, |buf, cx| buf.edit([0..0], "hi-a, ", cx));
        save_b.await.unwrap();
        assert_eq!(
            fs.load("/a/file1".as_ref()).await.unwrap(),
            "hi-a, i-am-c, i-am-b, i-am-a"
        );
        buffer_a.read_with(&cx_a, |buf, _| assert!(!buf.is_dirty()));
        buffer_b.read_with(&cx_b, |buf, _| assert!(!buf.is_dirty()));
        buffer_c.condition(&cx_c, |buf, _| !buf.is_dirty()).await;

        // Make changes on host's file system, see those changes on the guests.
        fs.rename("/a/file2".as_ref(), "/a/file3".as_ref())
            .await
            .unwrap();
        fs.insert_file(Path::new("/a/file4"), "4".into())
            .await
            .unwrap();

        worktree_b
            .condition(&cx_b, |tree, _| tree.file_count() == 4)
            .await;
        worktree_c
            .condition(&cx_c, |tree, _| tree.file_count() == 4)
            .await;
        worktree_b.read_with(&cx_b, |tree, _| {
            assert_eq!(
                tree.paths()
                    .map(|p| p.to_string_lossy())
                    .collect::<Vec<_>>(),
                &[".zed.toml", "file1", "file3", "file4"]
            )
        });
        worktree_c.read_with(&cx_c, |tree, _| {
            assert_eq!(
                tree.paths()
                    .map(|p| p.to_string_lossy())
                    .collect::<Vec<_>>(),
                &[".zed.toml", "file1", "file3", "file4"]
            )
        });
    }

    #[gpui::test]
    async fn test_buffer_conflict_after_save(mut cx_a: TestAppContext, mut cx_b: TestAppContext) {
        cx_a.foreground().forbid_parking();
        let lang_registry = Arc::new(LanguageRegistry::new());

        // Connect to a server as 2 clients.
        let mut server = TestServer::start().await;
        let client_a = server.create_client(&mut cx_a, "user_a").await;
        let client_b = server.create_client(&mut cx_b, "user_b").await;

        // Share a local worktree as client A
        let fs = Arc::new(FakeFs::new());
        fs.insert_tree(
            "/dir",
            json!({
                ".zed.toml": r#"collaborators = ["user_b", "user_c"]"#,
                "a.txt": "a-contents",
            }),
        )
        .await;

        let worktree_a = Worktree::open_local(
            client_a.clone(),
            client_a.user_store.clone(),
            "/dir".as_ref(),
            fs,
            lang_registry.clone(),
            &mut cx_a.to_async(),
        )
        .await
        .unwrap();
        worktree_a
            .read_with(&cx_a, |tree, _| tree.as_local().unwrap().scan_complete())
            .await;
        let worktree_id = worktree_a
            .update(&mut cx_a, |tree, cx| tree.as_local_mut().unwrap().share(cx))
            .await
            .unwrap();

        // Join that worktree as client B, and see that a guest has joined as client A.
        let worktree_b = Worktree::open_remote(
            client_b.clone(),
            worktree_id,
            lang_registry.clone(),
            client_b.user_store.clone(),
            &mut cx_b.to_async(),
        )
        .await
        .unwrap();

        let buffer_b = worktree_b
            .update(&mut cx_b, |worktree, cx| worktree.open_buffer("a.txt", cx))
            .await
            .unwrap();
        let mtime = buffer_b.read_with(&cx_b, |buf, _| buf.file().unwrap().mtime());

        buffer_b.update(&mut cx_b, |buf, cx| buf.edit([0..0], "world ", cx));
        buffer_b.read_with(&cx_b, |buf, _| {
            assert!(buf.is_dirty());
            assert!(!buf.has_conflict());
        });

        buffer_b
            .update(&mut cx_b, |buf, cx| buf.save(cx))
            .unwrap()
            .await
            .unwrap();
        worktree_b
            .condition(&cx_b, |_, cx| {
                buffer_b.read(cx).file().unwrap().mtime() != mtime
            })
            .await;
        buffer_b.read_with(&cx_b, |buf, _| {
            assert!(!buf.is_dirty());
            assert!(!buf.has_conflict());
        });

        buffer_b.update(&mut cx_b, |buf, cx| buf.edit([0..0], "hello ", cx));
        buffer_b.read_with(&cx_b, |buf, _| {
            assert!(buf.is_dirty());
            assert!(!buf.has_conflict());
        });
    }

    #[gpui::test]
    async fn test_editing_while_guest_opens_buffer(
        mut cx_a: TestAppContext,
        mut cx_b: TestAppContext,
    ) {
        cx_a.foreground().forbid_parking();
        let lang_registry = Arc::new(LanguageRegistry::new());

        // Connect to a server as 2 clients.
        let mut server = TestServer::start().await;
        let client_a = server.create_client(&mut cx_a, "user_a").await;
        let client_b = server.create_client(&mut cx_b, "user_b").await;

        // Share a local worktree as client A
        let fs = Arc::new(FakeFs::new());
        fs.insert_tree(
            "/dir",
            json!({
                ".zed.toml": r#"collaborators = ["user_b"]"#,
                "a.txt": "a-contents",
            }),
        )
        .await;
        let worktree_a = Worktree::open_local(
            client_a.clone(),
            client_a.user_store.clone(),
            "/dir".as_ref(),
            fs,
            lang_registry.clone(),
            &mut cx_a.to_async(),
        )
        .await
        .unwrap();
        worktree_a
            .read_with(&cx_a, |tree, _| tree.as_local().unwrap().scan_complete())
            .await;
        let worktree_id = worktree_a
            .update(&mut cx_a, |tree, cx| tree.as_local_mut().unwrap().share(cx))
            .await
            .unwrap();

        // Join that worktree as client B, and see that a guest has joined as client A.
        let worktree_b = Worktree::open_remote(
            client_b.clone(),
            worktree_id,
            lang_registry.clone(),
            client_b.user_store.clone(),
            &mut cx_b.to_async(),
        )
        .await
        .unwrap();

        let buffer_a = worktree_a
            .update(&mut cx_a, |tree, cx| tree.open_buffer("a.txt", cx))
            .await
            .unwrap();
        let buffer_b = cx_b
            .background()
            .spawn(worktree_b.update(&mut cx_b, |worktree, cx| worktree.open_buffer("a.txt", cx)));

        task::yield_now().await;
        buffer_a.update(&mut cx_a, |buf, cx| buf.edit([0..0], "z", cx));

        let text = buffer_a.read_with(&cx_a, |buf, _| buf.text());
        let buffer_b = buffer_b.await.unwrap();
        buffer_b.condition(&cx_b, |buf, _| buf.text() == text).await;
    }

    #[gpui::test]
    async fn test_leaving_worktree_while_opening_buffer(
        mut cx_a: TestAppContext,
        mut cx_b: TestAppContext,
    ) {
        cx_a.foreground().forbid_parking();
        let lang_registry = Arc::new(LanguageRegistry::new());

        // Connect to a server as 2 clients.
        let mut server = TestServer::start().await;
        let client_a = server.create_client(&mut cx_a, "user_a").await;
        let client_b = server.create_client(&mut cx_b, "user_b").await;

        // Share a local worktree as client A
        let fs = Arc::new(FakeFs::new());
        fs.insert_tree(
            "/dir",
            json!({
                ".zed.toml": r#"collaborators = ["user_b"]"#,
                "a.txt": "a-contents",
            }),
        )
        .await;
        let worktree_a = Worktree::open_local(
            client_a.clone(),
            client_a.user_store.clone(),
            "/dir".as_ref(),
            fs,
            lang_registry.clone(),
            &mut cx_a.to_async(),
        )
        .await
        .unwrap();
        worktree_a
            .read_with(&cx_a, |tree, _| tree.as_local().unwrap().scan_complete())
            .await;
        let worktree_id = worktree_a
            .update(&mut cx_a, |tree, cx| tree.as_local_mut().unwrap().share(cx))
            .await
            .unwrap();

        // Join that worktree as client B, and see that a guest has joined as client A.
        let worktree_b = Worktree::open_remote(
            client_b.clone(),
            worktree_id,
            lang_registry.clone(),
            client_b.user_store.clone(),
            &mut cx_b.to_async(),
        )
        .await
        .unwrap();
        worktree_a
            .condition(&cx_a, |tree, _| tree.collaborators().len() == 1)
            .await;

        let buffer_b = cx_b
            .background()
            .spawn(worktree_b.update(&mut cx_b, |worktree, cx| worktree.open_buffer("a.txt", cx)));
        cx_b.update(|_| drop(worktree_b));
        drop(buffer_b);
        worktree_a
            .condition(&cx_a, |tree, _| tree.collaborators().len() == 0)
            .await;
    }

    #[gpui::test]
    async fn test_peer_disconnection(mut cx_a: TestAppContext, mut cx_b: TestAppContext) {
        cx_a.foreground().forbid_parking();
        let lang_registry = Arc::new(LanguageRegistry::new());

        // Connect to a server as 2 clients.
        let mut server = TestServer::start().await;
        let client_a = server.create_client(&mut cx_a, "user_a").await;
        let client_b = server.create_client(&mut cx_b, "user_b").await;

        // Share a local worktree as client A
        let fs = Arc::new(FakeFs::new());
        fs.insert_tree(
            "/a",
            json!({
                ".zed.toml": r#"collaborators = ["user_b"]"#,
                "a.txt": "a-contents",
                "b.txt": "b-contents",
            }),
        )
        .await;
        let worktree_a = Worktree::open_local(
            client_a.clone(),
            client_a.user_store.clone(),
            "/a".as_ref(),
            fs,
            lang_registry.clone(),
            &mut cx_a.to_async(),
        )
        .await
        .unwrap();
        worktree_a
            .read_with(&cx_a, |tree, _| tree.as_local().unwrap().scan_complete())
            .await;
        let worktree_id = worktree_a
            .update(&mut cx_a, |tree, cx| tree.as_local_mut().unwrap().share(cx))
            .await
            .unwrap();

        // Join that worktree as client B, and see that a guest has joined as client A.
        let _worktree_b = Worktree::open_remote(
            client_b.clone(),
            worktree_id,
            lang_registry.clone(),
            client_b.user_store.clone(),
            &mut cx_b.to_async(),
        )
        .await
        .unwrap();
        worktree_a
            .condition(&cx_a, |tree, _| tree.collaborators().len() == 1)
            .await;

        // Drop client B's connection and ensure client A observes client B leaving the worktree.
        client_b.disconnect(&cx_b.to_async()).await.unwrap();
        worktree_a
            .condition(&cx_a, |tree, _| tree.collaborators().len() == 0)
            .await;
    }

    #[gpui::test]
    async fn test_collaborating_with_diagnostics(
        mut cx_a: TestAppContext,
        mut cx_b: TestAppContext,
    ) {
        cx_a.foreground().forbid_parking();
        let (language_server_config, mut fake_language_server) =
            LanguageServerConfig::fake(cx_a.background()).await;
        let mut lang_registry = LanguageRegistry::new();
        lang_registry.add(Arc::new(Language::new(
            LanguageConfig {
                name: "Rust".to_string(),
                path_suffixes: vec!["rs".to_string()],
                language_server: Some(language_server_config),
                ..Default::default()
            },
            Some(tree_sitter_rust::language()),
        )));

        let lang_registry = Arc::new(lang_registry);

        // Connect to a server as 2 clients.
        let mut server = TestServer::start().await;
        let client_a = server.create_client(&mut cx_a, "user_a").await;
        let client_b = server.create_client(&mut cx_b, "user_b").await;

        // Share a local worktree as client A
        let fs = Arc::new(FakeFs::new());
        fs.insert_tree(
            "/a",
            json!({
                ".zed.toml": r#"collaborators = ["user_b"]"#,
                "a.rs": "let one = two",
                "other.rs": "",
            }),
        )
        .await;
        let worktree_a = Worktree::open_local(
            client_a.clone(),
            client_a.user_store.clone(),
            "/a".as_ref(),
            fs,
            lang_registry.clone(),
            &mut cx_a.to_async(),
        )
        .await
        .unwrap();
        worktree_a
            .read_with(&cx_a, |tree, _| tree.as_local().unwrap().scan_complete())
            .await;
        let worktree_id = worktree_a
            .update(&mut cx_a, |tree, cx| tree.as_local_mut().unwrap().share(cx))
            .await
            .unwrap();

        // Cause language server to start.
        let _ = cx_a
            .background()
            .spawn(worktree_a.update(&mut cx_a, |worktree, cx| {
                worktree.open_buffer("other.rs", cx)
            }))
            .await
            .unwrap();

        // Simulate a language server reporting errors for a file.
        fake_language_server
            .notify::<lsp::notification::PublishDiagnostics>(lsp::PublishDiagnosticsParams {
                uri: lsp::Url::from_file_path("/a/a.rs").unwrap(),
                version: None,
                diagnostics: vec![
                    lsp::Diagnostic {
                        severity: Some(lsp::DiagnosticSeverity::ERROR),
                        range: lsp::Range::new(lsp::Position::new(0, 4), lsp::Position::new(0, 7)),
                        message: "message 1".to_string(),
                        ..Default::default()
                    },
                    lsp::Diagnostic {
                        severity: Some(lsp::DiagnosticSeverity::WARNING),
                        range: lsp::Range::new(
                            lsp::Position::new(0, 10),
                            lsp::Position::new(0, 13),
                        ),
                        message: "message 2".to_string(),
                        ..Default::default()
                    },
                ],
            })
            .await;

        // Join the worktree as client B.
        let worktree_b = Worktree::open_remote(
            client_b.clone(),
            worktree_id,
            lang_registry.clone(),
            client_b.user_store.clone(),
            &mut cx_b.to_async(),
        )
        .await
        .unwrap();

        // Open the file with the errors.
        let buffer_b = cx_b
            .background()
            .spawn(worktree_b.update(&mut cx_b, |worktree, cx| worktree.open_buffer("a.rs", cx)))
            .await
            .unwrap();

        buffer_b.read_with(&cx_b, |buffer, _| {
            assert_eq!(
                buffer
                    .diagnostics_in_range::<_, Point>(0..buffer.len())
                    .collect::<Vec<_>>(),
                &[
                    DiagnosticEntry {
                        range: Point::new(0, 4)..Point::new(0, 7),
                        diagnostic: Diagnostic {
                            group_id: 0,
                            message: "message 1".to_string(),
                            severity: lsp::DiagnosticSeverity::ERROR,
                            is_primary: true
                        }
                    },
                    DiagnosticEntry {
                        range: Point::new(0, 10)..Point::new(0, 13),
                        diagnostic: Diagnostic {
                            group_id: 1,
                            severity: lsp::DiagnosticSeverity::WARNING,
                            message: "message 2".to_string(),
                            is_primary: true
                        }
                    }
                ]
            );
        });
    }

    #[gpui::test]
    async fn test_basic_chat(mut cx_a: TestAppContext, mut cx_b: TestAppContext) {
        cx_a.foreground().forbid_parking();

        // Connect to a server as 2 clients.
        let mut server = TestServer::start().await;
        let client_a = server.create_client(&mut cx_a, "user_a").await;
        let client_b = server.create_client(&mut cx_b, "user_b").await;

        // Create an org that includes these 2 users.
        let db = &server.app_state.db;
        let org_id = db.create_org("Test Org", "test-org").await.unwrap();
        db.add_org_member(org_id, client_a.current_user_id(&cx_a), false)
            .await
            .unwrap();
        db.add_org_member(org_id, client_b.current_user_id(&cx_b), false)
            .await
            .unwrap();

        // Create a channel that includes all the users.
        let channel_id = db.create_org_channel(org_id, "test-channel").await.unwrap();
        db.add_channel_member(channel_id, client_a.current_user_id(&cx_a), false)
            .await
            .unwrap();
        db.add_channel_member(channel_id, client_b.current_user_id(&cx_b), false)
            .await
            .unwrap();
        db.create_channel_message(
            channel_id,
            client_b.current_user_id(&cx_b),
            "hello A, it's B.",
            OffsetDateTime::now_utc(),
            1,
        )
        .await
        .unwrap();

        let channels_a = cx_a
            .add_model(|cx| ChannelList::new(client_a.user_store.clone(), client_a.clone(), cx));
        channels_a
            .condition(&mut cx_a, |list, _| list.available_channels().is_some())
            .await;
        channels_a.read_with(&cx_a, |list, _| {
            assert_eq!(
                list.available_channels().unwrap(),
                &[ChannelDetails {
                    id: channel_id.to_proto(),
                    name: "test-channel".to_string()
                }]
            )
        });
        let channel_a = channels_a.update(&mut cx_a, |this, cx| {
            this.get_channel(channel_id.to_proto(), cx).unwrap()
        });
        channel_a.read_with(&cx_a, |channel, _| assert!(channel.messages().is_empty()));
        channel_a
            .condition(&cx_a, |channel, _| {
                channel_messages(channel)
                    == [("user_b".to_string(), "hello A, it's B.".to_string(), false)]
            })
            .await;

        let channels_b = cx_b
            .add_model(|cx| ChannelList::new(client_b.user_store.clone(), client_b.clone(), cx));
        channels_b
            .condition(&mut cx_b, |list, _| list.available_channels().is_some())
            .await;
        channels_b.read_with(&cx_b, |list, _| {
            assert_eq!(
                list.available_channels().unwrap(),
                &[ChannelDetails {
                    id: channel_id.to_proto(),
                    name: "test-channel".to_string()
                }]
            )
        });

        let channel_b = channels_b.update(&mut cx_b, |this, cx| {
            this.get_channel(channel_id.to_proto(), cx).unwrap()
        });
        channel_b.read_with(&cx_b, |channel, _| assert!(channel.messages().is_empty()));
        channel_b
            .condition(&cx_b, |channel, _| {
                channel_messages(channel)
                    == [("user_b".to_string(), "hello A, it's B.".to_string(), false)]
            })
            .await;

        channel_a
            .update(&mut cx_a, |channel, cx| {
                channel
                    .send_message("oh, hi B.".to_string(), cx)
                    .unwrap()
                    .detach();
                let task = channel.send_message("sup".to_string(), cx).unwrap();
                assert_eq!(
                    channel_messages(channel),
                    &[
                        ("user_b".to_string(), "hello A, it's B.".to_string(), false),
                        ("user_a".to_string(), "oh, hi B.".to_string(), true),
                        ("user_a".to_string(), "sup".to_string(), true)
                    ]
                );
                task
            })
            .await
            .unwrap();

        channel_b
            .condition(&cx_b, |channel, _| {
                channel_messages(channel)
                    == [
                        ("user_b".to_string(), "hello A, it's B.".to_string(), false),
                        ("user_a".to_string(), "oh, hi B.".to_string(), false),
                        ("user_a".to_string(), "sup".to_string(), false),
                    ]
            })
            .await;

        assert_eq!(
            server
                .state()
                .await
                .channel(channel_id)
                .unwrap()
                .connection_ids
                .len(),
            2
        );
        cx_b.update(|_| drop(channel_b));
        server
            .condition(|state| state.channel(channel_id).unwrap().connection_ids.len() == 1)
            .await;

        cx_a.update(|_| drop(channel_a));
        server
            .condition(|state| state.channel(channel_id).is_none())
            .await;
    }

    #[gpui::test]
    async fn test_chat_message_validation(mut cx_a: TestAppContext) {
        cx_a.foreground().forbid_parking();

        let mut server = TestServer::start().await;
        let client_a = server.create_client(&mut cx_a, "user_a").await;

        let db = &server.app_state.db;
        let org_id = db.create_org("Test Org", "test-org").await.unwrap();
        let channel_id = db.create_org_channel(org_id, "test-channel").await.unwrap();
        db.add_org_member(org_id, client_a.current_user_id(&cx_a), false)
            .await
            .unwrap();
        db.add_channel_member(channel_id, client_a.current_user_id(&cx_a), false)
            .await
            .unwrap();

        let channels_a = cx_a
            .add_model(|cx| ChannelList::new(client_a.user_store.clone(), client_a.clone(), cx));
        channels_a
            .condition(&mut cx_a, |list, _| list.available_channels().is_some())
            .await;
        let channel_a = channels_a.update(&mut cx_a, |this, cx| {
            this.get_channel(channel_id.to_proto(), cx).unwrap()
        });

        // Messages aren't allowed to be too long.
        channel_a
            .update(&mut cx_a, |channel, cx| {
                let long_body = "this is long.\n".repeat(1024);
                channel.send_message(long_body, cx).unwrap()
            })
            .await
            .unwrap_err();

        // Messages aren't allowed to be blank.
        channel_a.update(&mut cx_a, |channel, cx| {
            channel.send_message(String::new(), cx).unwrap_err()
        });

        // Leading and trailing whitespace are trimmed.
        channel_a
            .update(&mut cx_a, |channel, cx| {
                channel
                    .send_message("\n surrounded by whitespace  \n".to_string(), cx)
                    .unwrap()
            })
            .await
            .unwrap();
        assert_eq!(
            db.get_channel_messages(channel_id, 10, None)
                .await
                .unwrap()
                .iter()
                .map(|m| &m.body)
                .collect::<Vec<_>>(),
            &["surrounded by whitespace"]
        );
    }

    #[gpui::test]
    async fn test_chat_reconnection(mut cx_a: TestAppContext, mut cx_b: TestAppContext) {
        cx_a.foreground().forbid_parking();

        // Connect to a server as 2 clients.
        let mut server = TestServer::start().await;
        let client_a = server.create_client(&mut cx_a, "user_a").await;
        let client_b = server.create_client(&mut cx_b, "user_b").await;
        let mut status_b = client_b.status();

        // Create an org that includes these 2 users.
        let db = &server.app_state.db;
        let org_id = db.create_org("Test Org", "test-org").await.unwrap();
        db.add_org_member(org_id, client_a.current_user_id(&cx_a), false)
            .await
            .unwrap();
        db.add_org_member(org_id, client_b.current_user_id(&cx_b), false)
            .await
            .unwrap();

        // Create a channel that includes all the users.
        let channel_id = db.create_org_channel(org_id, "test-channel").await.unwrap();
        db.add_channel_member(channel_id, client_a.current_user_id(&cx_a), false)
            .await
            .unwrap();
        db.add_channel_member(channel_id, client_b.current_user_id(&cx_b), false)
            .await
            .unwrap();
        db.create_channel_message(
            channel_id,
            client_b.current_user_id(&cx_b),
            "hello A, it's B.",
            OffsetDateTime::now_utc(),
            2,
        )
        .await
        .unwrap();

        let channels_a = cx_a
            .add_model(|cx| ChannelList::new(client_a.user_store.clone(), client_a.clone(), cx));
        channels_a
            .condition(&mut cx_a, |list, _| list.available_channels().is_some())
            .await;

        channels_a.read_with(&cx_a, |list, _| {
            assert_eq!(
                list.available_channels().unwrap(),
                &[ChannelDetails {
                    id: channel_id.to_proto(),
                    name: "test-channel".to_string()
                }]
            )
        });
        let channel_a = channels_a.update(&mut cx_a, |this, cx| {
            this.get_channel(channel_id.to_proto(), cx).unwrap()
        });
        channel_a.read_with(&cx_a, |channel, _| assert!(channel.messages().is_empty()));
        channel_a
            .condition(&cx_a, |channel, _| {
                channel_messages(channel)
                    == [("user_b".to_string(), "hello A, it's B.".to_string(), false)]
            })
            .await;

        let channels_b = cx_b
            .add_model(|cx| ChannelList::new(client_b.user_store.clone(), client_b.clone(), cx));
        channels_b
            .condition(&mut cx_b, |list, _| list.available_channels().is_some())
            .await;
        channels_b.read_with(&cx_b, |list, _| {
            assert_eq!(
                list.available_channels().unwrap(),
                &[ChannelDetails {
                    id: channel_id.to_proto(),
                    name: "test-channel".to_string()
                }]
            )
        });

        let channel_b = channels_b.update(&mut cx_b, |this, cx| {
            this.get_channel(channel_id.to_proto(), cx).unwrap()
        });
        channel_b.read_with(&cx_b, |channel, _| assert!(channel.messages().is_empty()));
        channel_b
            .condition(&cx_b, |channel, _| {
                channel_messages(channel)
                    == [("user_b".to_string(), "hello A, it's B.".to_string(), false)]
            })
            .await;

        // Disconnect client B, ensuring we can still access its cached channel data.
        server.forbid_connections();
        server.disconnect_client(client_b.current_user_id(&cx_b));
        while !matches!(
            status_b.recv().await,
            Some(client::Status::ReconnectionError { .. })
        ) {}

        channels_b.read_with(&cx_b, |channels, _| {
            assert_eq!(
                channels.available_channels().unwrap(),
                [ChannelDetails {
                    id: channel_id.to_proto(),
                    name: "test-channel".to_string()
                }]
            )
        });
        channel_b.read_with(&cx_b, |channel, _| {
            assert_eq!(
                channel_messages(channel),
                [("user_b".to_string(), "hello A, it's B.".to_string(), false)]
            )
        });

        // Send a message from client B while it is disconnected.
        channel_b
            .update(&mut cx_b, |channel, cx| {
                let task = channel
                    .send_message("can you see this?".to_string(), cx)
                    .unwrap();
                assert_eq!(
                    channel_messages(channel),
                    &[
                        ("user_b".to_string(), "hello A, it's B.".to_string(), false),
                        ("user_b".to_string(), "can you see this?".to_string(), true)
                    ]
                );
                task
            })
            .await
            .unwrap_err();

        // Send a message from client A while B is disconnected.
        channel_a
            .update(&mut cx_a, |channel, cx| {
                channel
                    .send_message("oh, hi B.".to_string(), cx)
                    .unwrap()
                    .detach();
                let task = channel.send_message("sup".to_string(), cx).unwrap();
                assert_eq!(
                    channel_messages(channel),
                    &[
                        ("user_b".to_string(), "hello A, it's B.".to_string(), false),
                        ("user_a".to_string(), "oh, hi B.".to_string(), true),
                        ("user_a".to_string(), "sup".to_string(), true)
                    ]
                );
                task
            })
            .await
            .unwrap();

        // Give client B a chance to reconnect.
        server.allow_connections();
        cx_b.foreground().advance_clock(Duration::from_secs(10));

        // Verify that B sees the new messages upon reconnection, as well as the message client B
        // sent while offline.
        channel_b
            .condition(&cx_b, |channel, _| {
                channel_messages(channel)
                    == [
                        ("user_b".to_string(), "hello A, it's B.".to_string(), false),
                        ("user_a".to_string(), "oh, hi B.".to_string(), false),
                        ("user_a".to_string(), "sup".to_string(), false),
                        ("user_b".to_string(), "can you see this?".to_string(), false),
                    ]
            })
            .await;

        // Ensure client A and B can communicate normally after reconnection.
        channel_a
            .update(&mut cx_a, |channel, cx| {
                channel.send_message("you online?".to_string(), cx).unwrap()
            })
            .await
            .unwrap();
        channel_b
            .condition(&cx_b, |channel, _| {
                channel_messages(channel)
                    == [
                        ("user_b".to_string(), "hello A, it's B.".to_string(), false),
                        ("user_a".to_string(), "oh, hi B.".to_string(), false),
                        ("user_a".to_string(), "sup".to_string(), false),
                        ("user_b".to_string(), "can you see this?".to_string(), false),
                        ("user_a".to_string(), "you online?".to_string(), false),
                    ]
            })
            .await;

        channel_b
            .update(&mut cx_b, |channel, cx| {
                channel.send_message("yep".to_string(), cx).unwrap()
            })
            .await
            .unwrap();
        channel_a
            .condition(&cx_a, |channel, _| {
                channel_messages(channel)
                    == [
                        ("user_b".to_string(), "hello A, it's B.".to_string(), false),
                        ("user_a".to_string(), "oh, hi B.".to_string(), false),
                        ("user_a".to_string(), "sup".to_string(), false),
                        ("user_b".to_string(), "can you see this?".to_string(), false),
                        ("user_a".to_string(), "you online?".to_string(), false),
                        ("user_b".to_string(), "yep".to_string(), false),
                    ]
            })
            .await;
    }

    #[gpui::test]
    async fn test_contacts(
        mut cx_a: TestAppContext,
        mut cx_b: TestAppContext,
        mut cx_c: TestAppContext,
    ) {
        cx_a.foreground().forbid_parking();
        let lang_registry = Arc::new(LanguageRegistry::new());

        // Connect to a server as 3 clients.
        let mut server = TestServer::start().await;
        let client_a = server.create_client(&mut cx_a, "user_a").await;
        let client_b = server.create_client(&mut cx_b, "user_b").await;
        let client_c = server.create_client(&mut cx_c, "user_c").await;

        let fs = Arc::new(FakeFs::new());

        // Share a worktree as client A.
        fs.insert_tree(
            "/a",
            json!({
                ".zed.toml": r#"collaborators = ["user_b", "user_c"]"#,
            }),
        )
        .await;

        let worktree_a = Worktree::open_local(
            client_a.clone(),
            client_a.user_store.clone(),
            "/a".as_ref(),
            fs.clone(),
            lang_registry.clone(),
            &mut cx_a.to_async(),
        )
        .await
        .unwrap();

        client_a
            .user_store
            .condition(&cx_a, |user_store, _| {
                contacts(user_store) == vec![("user_a", vec![("a", vec![])])]
            })
            .await;
        client_b
            .user_store
            .condition(&cx_b, |user_store, _| {
                contacts(user_store) == vec![("user_a", vec![("a", vec![])])]
            })
            .await;
        client_c
            .user_store
            .condition(&cx_c, |user_store, _| {
                contacts(user_store) == vec![("user_a", vec![("a", vec![])])]
            })
            .await;

        let worktree_id = worktree_a
            .update(&mut cx_a, |tree, cx| tree.as_local_mut().unwrap().share(cx))
            .await
            .unwrap();

        let _worktree_b = Worktree::open_remote(
            client_b.clone(),
            worktree_id,
            lang_registry.clone(),
            client_b.user_store.clone(),
            &mut cx_b.to_async(),
        )
        .await
        .unwrap();

        client_a
            .user_store
            .condition(&cx_a, |user_store, _| {
                contacts(user_store) == vec![("user_a", vec![("a", vec!["user_b"])])]
            })
            .await;
        client_b
            .user_store
            .condition(&cx_b, |user_store, _| {
                contacts(user_store) == vec![("user_a", vec![("a", vec!["user_b"])])]
            })
            .await;
        client_c
            .user_store
            .condition(&cx_c, |user_store, _| {
                contacts(user_store) == vec![("user_a", vec![("a", vec!["user_b"])])]
            })
            .await;

        worktree_a
            .condition(&cx_a, |worktree, _| {
                worktree.collaborators().contains_key(&client_b.peer_id)
            })
            .await;

        cx_a.update(move |_| drop(worktree_a));
        client_a
            .user_store
            .condition(&cx_a, |user_store, _| contacts(user_store) == vec![])
            .await;
        client_b
            .user_store
            .condition(&cx_b, |user_store, _| contacts(user_store) == vec![])
            .await;
        client_c
            .user_store
            .condition(&cx_c, |user_store, _| contacts(user_store) == vec![])
            .await;

        fn contacts(user_store: &UserStore) -> Vec<(&str, Vec<(&str, Vec<&str>)>)> {
            user_store
                .contacts()
                .iter()
                .map(|contact| {
                    let worktrees = contact
                        .worktrees
                        .iter()
                        .map(|w| {
                            (
                                w.root_name.as_str(),
                                w.guests.iter().map(|p| p.github_login.as_str()).collect(),
                            )
                        })
                        .collect();
                    (contact.user.github_login.as_str(), worktrees)
                })
                .collect()
        }
    }

    struct TestServer {
        peer: Arc<Peer>,
        app_state: Arc<AppState>,
        server: Arc<Server>,
        notifications: mpsc::Receiver<()>,
        connection_killers: Arc<Mutex<HashMap<UserId, watch::Sender<Option<()>>>>>,
        forbid_connections: Arc<AtomicBool>,
        _test_db: TestDb,
    }

    impl TestServer {
        async fn start() -> Self {
            let test_db = TestDb::new();
            let app_state = Self::build_app_state(&test_db).await;
            let peer = Peer::new();
            let notifications = mpsc::channel(128);
            let server = Server::new(app_state.clone(), peer.clone(), Some(notifications.0));
            Self {
                peer,
                app_state,
                server,
                notifications: notifications.1,
                connection_killers: Default::default(),
                forbid_connections: Default::default(),
                _test_db: test_db,
            }
        }

        async fn create_client(&mut self, cx: &mut TestAppContext, name: &str) -> TestClient {
            let user_id = self.app_state.db.create_user(name, false).await.unwrap();
            let client_name = name.to_string();
            let mut client = Client::new();
            let server = self.server.clone();
            let connection_killers = self.connection_killers.clone();
            let forbid_connections = self.forbid_connections.clone();
            let (connection_id_tx, mut connection_id_rx) = postage::mpsc::channel(16);

            Arc::get_mut(&mut client)
                .unwrap()
                .override_authenticate(move |cx| {
                    cx.spawn(|_| async move {
                        let access_token = "the-token".to_string();
                        Ok(Credentials {
                            user_id: user_id.0 as u64,
                            access_token,
                        })
                    })
                })
                .override_establish_connection(move |credentials, cx| {
                    assert_eq!(credentials.user_id, user_id.0 as u64);
                    assert_eq!(credentials.access_token, "the-token");

                    let server = server.clone();
                    let connection_killers = connection_killers.clone();
                    let forbid_connections = forbid_connections.clone();
                    let client_name = client_name.clone();
                    let connection_id_tx = connection_id_tx.clone();
                    cx.spawn(move |cx| async move {
                        if forbid_connections.load(SeqCst) {
                            Err(EstablishConnectionError::other(anyhow!(
                                "server is forbidding connections"
                            )))
                        } else {
                            let (client_conn, server_conn, kill_conn) = Connection::in_memory();
                            connection_killers.lock().insert(user_id, kill_conn);
                            cx.background()
                                .spawn(server.handle_connection(
                                    server_conn,
                                    client_name,
                                    user_id,
                                    Some(connection_id_tx),
                                ))
                                .detach();
                            Ok(client_conn)
                        }
                    })
                });

            let http = FakeHttpClient::new(|_| async move { Ok(surf::http::Response::new(404)) });
            client
                .authenticate_and_connect(&cx.to_async())
                .await
                .unwrap();

            let peer_id = PeerId(connection_id_rx.recv().await.unwrap().0);
            let user_store = cx.add_model(|cx| UserStore::new(client.clone(), http, cx));
            let mut authed_user =
                user_store.read_with(cx, |user_store, _| user_store.watch_current_user());
            while authed_user.recv().await.unwrap().is_none() {}

            TestClient {
                client,
                peer_id,
                user_store,
            }
        }

        fn disconnect_client(&self, user_id: UserId) {
            if let Some(mut kill_conn) = self.connection_killers.lock().remove(&user_id) {
                let _ = kill_conn.try_send(Some(()));
            }
        }

        fn forbid_connections(&self) {
            self.forbid_connections.store(true, SeqCst);
        }

        fn allow_connections(&self) {
            self.forbid_connections.store(false, SeqCst);
        }

        async fn build_app_state(test_db: &TestDb) -> Arc<AppState> {
            let mut config = Config::default();
            config.session_secret = "a".repeat(32);
            config.database_url = test_db.url.clone();
            let github_client = github::AppClient::test();
            Arc::new(AppState {
                db: test_db.db().clone(),
                handlebars: Default::default(),
                auth_client: auth::build_client("", ""),
                repo_client: github::RepoClient::test(&github_client),
                github_client,
                config,
            })
        }

        async fn state<'a>(&'a self) -> RwLockReadGuard<'a, Store> {
            self.server.store.read()
        }

        async fn condition<F>(&mut self, mut predicate: F)
        where
            F: FnMut(&Store) -> bool,
        {
            async_std::future::timeout(Duration::from_millis(500), async {
                while !(predicate)(&*self.server.store.read()) {
                    self.notifications.recv().await;
                }
            })
            .await
            .expect("condition timed out");
        }
    }

    impl Drop for TestServer {
        fn drop(&mut self) {
            task::block_on(self.peer.reset());
        }
    }

    struct TestClient {
        client: Arc<Client>,
        pub peer_id: PeerId,
        pub user_store: ModelHandle<UserStore>,
    }

    impl Deref for TestClient {
        type Target = Arc<Client>;

        fn deref(&self) -> &Self::Target {
            &self.client
        }
    }

    impl TestClient {
        pub fn current_user_id(&self, cx: &TestAppContext) -> UserId {
            UserId::from_proto(
                self.user_store
                    .read_with(cx, |user_store, _| user_store.current_user().unwrap().id),
            )
        }
    }

    fn channel_messages(channel: &Channel) -> Vec<(String, String, bool)> {
        channel
            .messages()
            .cursor::<()>()
            .map(|m| {
                (
                    m.sender.github_login.clone(),
                    m.body.clone(),
                    m.is_pending(),
                )
            })
            .collect()
    }

    struct EmptyView;

    impl gpui::Entity for EmptyView {
        type Event = ();
    }

    impl gpui::View for EmptyView {
        fn ui_name() -> &'static str {
            "empty view"
        }

        fn render(&mut self, _: &mut gpui::RenderContext<Self>) -> gpui::ElementBox {
            gpui::Element::boxed(gpui::elements::Empty)
        }
    }
}<|MERGE_RESOLUTION|>--- conflicted
+++ resolved
@@ -947,13 +947,8 @@
         editor::{Editor, EditorSettings, Input},
         fs::{FakeFs, Fs as _},
         language::{
-<<<<<<< HEAD
             tree_sitter_rust, Diagnostic, Language, LanguageConfig, LanguageRegistry,
             LanguageServerConfig, MultiBuffer, Point,
-=======
-            tree_sitter_rust, Diagnostic, DiagnosticEntry, Language, LanguageConfig,
-            LanguageRegistry, LanguageServerConfig, Point,
->>>>>>> 1ed1ec21
         },
         lsp,
         project::{ProjectPath, Worktree},
